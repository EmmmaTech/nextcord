--- conflicted
+++ resolved
@@ -87,15 +87,9 @@
 async def ignore(ctx: commands.Context, target: typing.Union[nextcord.Member, nextcord.TextChannel]):
     # This command signature utilises the `typing.Union` typehint.
     # The `commands` framework attempts a conversion of each type in this Union *in order*.
-<<<<<<< HEAD
     # So, it will attempt to convert whatever is passed to `target` to a `discord.Member` instance.
     # If that fails, it will attempt to convert it to a `discord.TextChannel` instance.
     # See: https://nextcord.readthedocs.io/en/latest/ext/commands/commands.html#typing-union
-=======
-    # So, it will attempt to convert whatever is passed to `target` to a `nextcord.Member` instance.
-    # If that fails, it will attempt to convert it to a `nextcord.TextChannel` instance.
-    # See: https://nextcordpy.readthedocs.io/en/latest/ext/commands/commands.html#typing-union
->>>>>>> 8cb547f8
     # NOTE: If a Union typehint converter fails it will raise `commands.BadUnionArgument`
     # instead of `commands.BadArgument`.
 
@@ -110,12 +104,7 @@
 async def multiply(ctx: commands.Context, number: int, maybe: bool):
     # We want an `int` and a `bool` parameter here.
     # `bool` is a slightly special case, as shown here:
-<<<<<<< HEAD
     # See: https://nextcord.readthedocs.io/en/latest/ext/commands/commands.html#bool
-=======
-    # See: https://nextcordpy.readthedocs.io/en/latest/ext/commands/commands.html#bool
->>>>>>> 8cb547f8
-
     if maybe is True:
         return await ctx.send(number * 2)
     await ctx.send(number * 5)
