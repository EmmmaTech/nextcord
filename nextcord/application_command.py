--- conflicted
+++ resolved
@@ -488,103 +488,6 @@
         return value
 
 
-<<<<<<< HEAD
-=======
-class ClientCog:
-    # TODO: I get it's a terrible name, I just don't want it to duplicate current Cog right now.
-    # __cog_application_commands__: List[ApplicationCommand]
-    # __cog_to_register__: List[ApplicationCommand]
-    __cog_application_commands__: List[BaseApplicationCommand]
-
-    def __new__(cls, *args: Any, **kwargs: Any):
-        new_cls = super(ClientCog, cls).__new__(cls)
-        new_cls._read_application_commands()
-        return new_cls
-
-    def _read_application_commands(self) -> None:
-        """Iterates through the application (sub)commands contained within the ClientCog, runs their from_callback
-        methods, then adds them to the internal list of application commands for this cog.
-        """
-        self.__cog_application_commands__ = []
-        for base in reversed(self.__class__.__mro__):
-            for _, value in base.__dict__.items():
-                is_static_method = isinstance(value, staticmethod)
-                if is_static_method:
-                    value = value.__func__
-
-                if isinstance(value, SlashApplicationCommand):
-                    value.parent_cog = self
-                    value.from_callback(value.callback, call_children=False)
-                    self.__cog_application_commands__.append(value)
-                elif isinstance(value, SlashApplicationSubcommand):
-                    # As subcommands are part of a parent command and
-                    #  not usable on their own, we don't add them to the command list, but do set the self_argument and
-                    #  run them from the callback.
-                    value.parent_cog = self
-                    value.from_callback(value.callback, call_children=False)
-                elif isinstance(value, BaseApplicationCommand):
-                    value.parent_cog = self
-                    value.from_callback(value.callback)
-                    self.__cog_application_commands__.append(value)
-
-    @property
-    def application_commands(self) -> List[BaseApplicationCommand]:
-        """Provides the list of application commands in this cog. Subcommands are not included."""
-        return self.__cog_application_commands__
-
-    def process_app_cmds(self) -> None:
-        """Formats all added application commands with their callback."""
-        # TODO: Find better name, check conflicts with actual cogs.
-        for app_cmd in self.application_commands:
-            app_cmd.from_callback(app_cmd.callback)
-
-    @classmethod
-    def _get_overridden_method(cls, method: FuncT) -> Optional[FuncT]:
-        """Return None if the method is not overridden. Otherwise returns the overridden method."""
-        return getattr(method.__func__, "__cog_special_method__", method)
-
-    @_cog_special_method
-    def cog_application_command_check(self, interaction: Interaction) -> bool:
-        """A special method that registers as a :func:`.ext.application_checks.check`
-        for every application command and subcommand in this cog.
-
-        This function **can** be a coroutine and must take a sole parameter,
-        ``interaction``, to represent the :class:`.Interaction`.
-        """
-        return True
-
-    @_cog_special_method
-    async def cog_application_command_before_invoke(self, interaction: Interaction) -> None:
-        """A special method that acts as a cog local pre-invoke hook.
-
-        This is similar to :meth:`.ApplicationCommand.before_invoke`.
-
-        This **must** be a coroutine.
-
-        Parameters
-        ----------
-        interaction: :class:`.Interaction`
-            The invocation interaction.
-        """
-        pass
-
-    @_cog_special_method
-    async def cog_application_command_after_invoke(self, interaction: Interaction) -> None:
-        """A special method that acts as a cog local post-invoke hook.
-
-        This is similar to :meth:`.Command.after_invoke`.
-
-        This **must** be a coroutine.
-
-        Parameters
-        ----------
-        interaction: :class:`.Interaction`
-            The invocation interaction.
-        """
-        pass
-
-
->>>>>>> 12dc9120
 class CallbackMixin:
     name: Optional[str]
     options: Dict[str, BaseCommandOption]
