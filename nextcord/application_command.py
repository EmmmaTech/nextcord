--- conflicted
+++ resolved
@@ -396,13 +396,9 @@
         self,
         parameter: Parameter,
         command: Union[BaseApplicationCommand, SlashApplicationSubcommand],
-<<<<<<< HEAD
+
         parent_cog: Optional[Cog] = None,
-    ):
-=======
-        parent_cog: Optional[ClientCog] = None,
     ) -> None:
->>>>>>> b2327862
         ApplicationCommandOption.__init__(self)
         self.parameter: Parameter = parameter
         self.command: Union[BaseApplicationCommand, SlashApplicationSubcommand] = command
@@ -478,13 +474,8 @@
     name: Optional[str]
     options: Dict[str, BaseCommandOption]
 
-<<<<<<< HEAD
-    def __init__(self, callback: Optional[Callable] = None, parent_cog: Optional[Cog] = None):
-=======
-    def __init__(
-        self, callback: Optional[Callable] = None, parent_cog: Optional[ClientCog] = None
-    ) -> None:
->>>>>>> b2327862
+    def __init__(self, callback: Optional[Callable] = None, parent_cog: Optional[Cog] = None) -> None:
+
         """Contains code specific for adding callback support to a command class.
 
         If you are a normal user, you shouldn't be using this.
@@ -884,13 +875,8 @@
     def __init__(
         self,
         autocomplete_callback: Optional[Callable] = None,
-<<<<<<< HEAD
         parent_cog: Optional[Cog] = None,
-    ):
-=======
-        parent_cog: Optional[ClientCog] = None,
     ) -> None:
->>>>>>> b2327862
         """Contains code for providing autocomplete support, specifically for options.
 
         If you are a normal user, you shouldn't be using this.
@@ -949,11 +935,7 @@
     children: Dict[str, SlashApplicationSubcommand]
     _state: ConnectionState
 
-<<<<<<< HEAD
-    def __init__(self, parent_cog: Optional[Cog] = None):
-=======
-    def __init__(self, parent_cog: Optional[ClientCog] = None) -> None:
->>>>>>> b2327862
+    def __init__(self, parent_cog: Optional[Cog] = None) -> None:
         """Contains code for providing autocomplete support, specifically for application commands.
 
         If you are a normal user, you shouldn't be using this.
@@ -1275,13 +1257,8 @@
         self,
         parameter: Parameter,
         command: Union[SlashApplicationCommand, SlashApplicationSubcommand],
-<<<<<<< HEAD
         parent_cog: Optional[Cog] = None,
-    ):
-=======
-        parent_cog: Optional[ClientCog] = None,
     ) -> None:
->>>>>>> b2327862
         BaseCommandOption.__init__(self, parameter, command, parent_cog)
         SlashOption.__init__(self)
         # We subclassed SlashOption because we must handle all attributes it has.
@@ -1621,11 +1598,7 @@
         qualified_name: str
         _children: Dict[str, SlashApplicationSubcommand]
 
-<<<<<<< HEAD
-    def __init__(self, callback: Optional[Callable], parent_cog: Optional[Cog]):
-=======
-    def __init__(self, callback: Optional[Callable], parent_cog: Optional[ClientCog]) -> None:
->>>>>>> b2327862
+    def __init__(self, callback: Optional[Callable], parent_cog: Optional[Cog]) -> None:
         CallbackMixin.__init__(self, callback=callback, parent_cog=parent_cog)
         self.options: Dict[str, SlashCommandOption] = {}
         self._parsed_docstring: Optional[Dict[str, Any]] = None
@@ -1782,12 +1755,8 @@
         guild_ids: Optional[Iterable[int]] = MISSING,
         dm_permission: Optional[bool] = None,
         default_member_permissions: Optional[Union[Permissions, int]] = None,
-<<<<<<< HEAD
+        nsfw: bool = False,
         parent_cog: Optional[Cog] = None,
-=======
-        nsfw: bool = False,
-        parent_cog: Optional[ClientCog] = None,
->>>>>>> b2327862
         force_global: bool = False,
     ) -> None:
         """Base application command class that all specific application command classes should subclass. All common
@@ -1820,17 +1789,12 @@
             Permission(s) required to use the command. Inputting ``8`` or ``Permissions(administrator=True)`` for
             example will only allow Administrators to use the command. If set to 0, nobody will be able to use it by
             default. Server owners CAN override the permission requirements.
-<<<<<<< HEAD
+        nsfw: :class:`bool`
+            Whether the command can only be used in age-restricted channels. Defaults to ``False``.
+
+            .. versionadded:: 2.4
         parent_cog: Optional[:class:`Cog`]
             ``Cog`` to forward to the callback as the ``self`` argument.
-=======
-        nsfw: :class:`bool`
-            Whether the command can only be used in age-restricted channels. Defaults to ``False``.
-
-            .. versionadded:: 2.4
-        parent_cog: Optional[:class:`ClientCog`]
-            ``ClientCog`` to forward to the callback as the ``self`` argument.
->>>>>>> b2327862
         force_global: :class:`bool`
             If this command should be registered as a global command, ALONG WITH all guild IDs set.
         """
@@ -2623,12 +2587,8 @@
         guild_ids: Optional[Iterable[int]] = None,
         dm_permission: Optional[bool] = None,
         default_member_permissions: Optional[Union[Permissions, int]] = None,
-<<<<<<< HEAD
+        nsfw: bool = False,
         parent_cog: Optional[Cog] = None,
-=======
-        nsfw: bool = False,
-        parent_cog: Optional[ClientCog] = None,
->>>>>>> b2327862
         force_global: bool = False,
     ) -> None:
         """Represents a Slash Application Command built from the given callback, able to be registered to multiple
@@ -2657,21 +2617,16 @@
             Permission(s) required to use the command. Inputting ``8`` or ``Permissions(administrator=True)`` for
             example will only allow Administrators to use the command. If set to 0, nobody will be able to use it by
             default. Server owners CAN override the permission requirements.
-<<<<<<< HEAD
+        nsfw: :class:`bool`
+            Whether the command can only be used in age-restricted channels. Defaults to ``False``.
+
+            .. note::
+
+                Due to a discord limitation, this can only be set for the parent command in case of a subcommand.
+
+            .. versionadded:: 2.4
         parent_cog: Optional[:class:`Cog`]
             ``Cog`` to forward to the callback as the ``self`` argument.
-=======
-        nsfw: :class:`bool`
-            Whether the command can only be used in age-restricted channels. Defaults to ``False``.
-
-            .. note::
-
-                Due to a discord limitation, this can only be set for the parent command in case of a subcommand.
-
-            .. versionadded:: 2.4
-        parent_cog: Optional[:class:`ClientCog`]
-            ``ClientCog`` to forward to the callback as the ``self`` argument.
->>>>>>> b2327862
         force_global: :class:`bool`
             If this command should be registered as a global command, ALONG WITH all guild IDs set.
         """
@@ -2806,12 +2761,8 @@
         guild_ids: Optional[Iterable[int]] = None,
         dm_permission: Optional[bool] = None,
         default_member_permissions: Optional[Union[Permissions, int]] = None,
-<<<<<<< HEAD
+        nsfw: bool = False,
         parent_cog: Optional[Cog] = None,
-=======
-        nsfw: bool = False,
-        parent_cog: Optional[ClientCog] = None,
->>>>>>> b2327862
         force_global: bool = False,
     ) -> None:
         """Represents a User Application Command that will give the user to the given callback, able to be registered to
@@ -2835,17 +2786,12 @@
             Permission(s) required to use the command. Inputting ``8`` or ``Permissions(administrator=True)`` for
             example will only allow Administrators to use the command. If set to 0, nobody will be able to use it by
             default. Server owners CAN override the permission requirements.
-<<<<<<< HEAD
+        nsfw: :class:`bool`
+            Whether the command can only be used in age-restricted channels. Defaults to ``False``.
+
+            .. versionadded:: 2.4
         parent_cog: Optional[:class:`Cog`]
             ``Cog`` to forward to the callback as the ``self`` argument.
-=======
-        nsfw: :class:`bool`
-            Whether the command can only be used in age-restricted channels. Defaults to ``False``.
-
-            .. versionadded:: 2.4
-        parent_cog: Optional[:class:`ClientCog`]
-            ``ClientCog`` to forward to the callback as the ``self`` argument.
->>>>>>> b2327862
         force_global: :class:`bool`
             If this command should be registered as a global command, ALONG WITH all guild IDs set.
         """
@@ -2897,12 +2843,8 @@
         guild_ids: Optional[Iterable[int]] = None,
         dm_permission: Optional[bool] = None,
         default_member_permissions: Optional[Union[Permissions, int]] = None,
-<<<<<<< HEAD
+        nsfw: bool = False,
         parent_cog: Optional[Cog] = None,
-=======
-        nsfw: bool = False,
-        parent_cog: Optional[ClientCog] = None,
->>>>>>> b2327862
         force_global: bool = False,
     ) -> None:
         """Represents a Message Application Command that will give the message to the given callback, able to be
@@ -2926,17 +2868,12 @@
             Permission(s) required to use the command. Inputting ``8`` or ``Permissions(administrator=True)`` for
             example will only allow Administrators to use the command. If set to 0, nobody will be able to use it by
             default. Server owners CAN override the permission requirements.
-<<<<<<< HEAD
+        nsfw: :class:`bool`
+            Whether the command can only be used in age-restricted channels. Defaults to ``False``.
+
+            .. versionadded:: 2.4
         parent_cog: Optional[:class:`Cog`]
             ``Cog`` to forward to the callback as the ``self`` argument.
-=======
-        nsfw: :class:`bool`
-            Whether the command can only be used in age-restricted channels. Defaults to ``False``.
-
-            .. versionadded:: 2.4
-        parent_cog: Optional[:class:`ClientCog`]
-            ``ClientCog`` to forward to the callback as the ``self`` argument.
->>>>>>> b2327862
         force_global: :class:`bool`
             If this command should be registered as a global command, ALONG WITH all guild IDs set.
         """
