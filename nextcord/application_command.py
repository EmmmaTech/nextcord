--- conflicted
+++ resolved
@@ -46,11 +46,8 @@
 from .interactions import Interaction
 from .member import Member
 from .message import Attachment, Message
-<<<<<<< HEAD
 from .missing import MISSING, MissingOr
-=======
 from .object import Object
->>>>>>> 4383194b
 from .permissions import Permissions
 from .role import Role
 from .threads import Thread
