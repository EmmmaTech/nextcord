# SPDX-License-Identifier: MIT

# reportUnknownVariableType and reportUnknownMemberType:
# array.array is poorly typed (SnowflakeList superclass)
# pyright: strict, reportUnknownVariableType = false, reportUnknownMemberType = false
from __future__ import annotations

import array
import asyncio
import datetime
import functools
import inspect
import json
import re
import sys
import unicodedata
import warnings
from base64 import b64encode
from bisect import bisect_left
from inspect import isawaitable as _isawaitable, signature as _signature
from operator import attrgetter
from typing import (
    TYPE_CHECKING,
    Any,
    AsyncIterator,
    Awaitable,
    Callable,
    Dict,
    ForwardRef,
    Generic,
    Iterable,
    Iterator,
    List,
    Literal,
    Optional,
    Sequence,
    Set,
    Tuple,
    Type,
    TypeVar,
    Union,
    overload,
)

from .errors import InvalidArgument
from .file import File
from .missing import MISSING, MissingOr

try:
    import orjson
except ModuleNotFoundError:
    _orjson_defined = False

    def to_json(obj: Any) -> str:
        return json.dumps(obj, separators=(",", ":"), ensure_ascii=True)

    from_json = json.loads
else:
    _orjson_defined = True

    def to_json(obj: Any) -> str:
        return orjson.dumps(obj).decode("utf-8")

    from_json = orjson.loads


HAS_ORJSON = _orjson_defined


PY_310 = sys.version_info >= (3, 10)


if PY_310:
    from types import UnionType  # type: ignore

    # UnionType is the annotation origin when doing Python 3.10 unions. Example: "str | None"
else:
    UnionType = None


if TYPE_CHECKING:
    from typing_extensions import Self


__all__ = (
    "oauth_url",
    "snowflake_time",
    "time_snowflake",
    "find",
    "get",
    "sleep_until",
    "utcnow",
    "remove_markdown",
    "escape_markdown",
    "escape_mentions",
    "parse_raw_mentions",
    "parse_raw_role_mentions",
    "parse_raw_channel_mentions",
    "as_chunks",
    "format_dt",
)

DISCORD_EPOCH = 1420070400000


<<<<<<< HEAD
=======
class _MissingSentinel:
    def __eq__(self, other: Any) -> bool:
        return self is other

    def __hash__(self):
        return id(self)

    def __bool__(self) -> bool:
        return False

    def __repr__(self) -> str:
        return "..."


MISSING: Any = _MissingSentinel()


>>>>>>> 4383194b
class _cached_property:
    def __init__(self, function: Callable[..., Any]) -> None:
        self.function = function
        self.__doc__ = getattr(function, "__doc__")

    def __get__(self, instance: Any, owner: Any):
        if instance is None:
            return self

        value = self.function(instance)
        setattr(instance, self.function.__name__, value)

        return value


if TYPE_CHECKING:
    from functools import cached_property as cached_property

    from typing_extensions import ParamSpec

    from .abc import Snowflake
    from .asset import Asset
    from .invite import Invite
    from .message import Attachment
    from .permissions import Permissions
    from .template import Template

    P = ParamSpec("P")
else:
    cached_property = _cached_property


T = TypeVar("T")
T_co = TypeVar("T_co", covariant=True)
_Iter = Union[Iterator[T], AsyncIterator[T]]
ArrayT = TypeVar("ArrayT", int, float, str)


class CachedSlotProperty(Generic[T, T_co]):
    def __init__(self, name: str, function: Callable[[T], T_co]) -> None:
        self.name = name
        self.function = function
        self.__doc__ = getattr(function, "__doc__")

    @overload
    def __get__(self, instance: None, owner: Type[T]) -> CachedSlotProperty[T, T_co]:
        ...

    @overload
    def __get__(self, instance: T, owner: Type[T]) -> T_co:
        ...

    def __get__(self, instance: Optional[T], owner: Type[T]) -> Any:
        if instance is None:
            return self

        try:
            return getattr(instance, self.name)
        except AttributeError:
            value = self.function(instance)
            setattr(instance, self.name, value)
            return value


class classproperty(Generic[T_co]):
    def __init__(self, fget: Callable[[Any], T_co]) -> None:
        self.fget = fget

    def __get__(self, instance: Optional[Any], owner: Type[Any]) -> T_co:
        return self.fget(owner)

    def __set__(self, instance: Any, value: Any) -> None:
        raise AttributeError("Cannot set attribute")


def cached_slot_property(
    name: str,
) -> Callable[[Callable[[T], T_co]], CachedSlotProperty[T, T_co]]:
    def decorator(func: Callable[[T], T_co]) -> CachedSlotProperty[T, T_co]:
        return CachedSlotProperty(name, func)

    return decorator


class SequenceProxy(Sequence[T_co], Generic[T_co]):
    """Read-only proxy of a Sequence."""

    def __init__(self, proxied: Sequence[T_co]) -> None:
        self.__proxied = proxied

    # Likely Pyright bug. The base method doesn't seem to even have a return type.
    # base method returns type "Sequence[T_co@SequenceProxy]"
    # override returns type "T_co@SequenceProxy"
    def __getitem__(self, idx: int) -> T_co:  # pyright: ignore
        return self.__proxied[idx]

    def __len__(self) -> int:
        return len(self.__proxied)

    def __contains__(self, item: Any) -> bool:
        return item in self.__proxied

    def __iter__(self) -> Iterator[T_co]:
        return iter(self.__proxied)

    def __reversed__(self) -> Iterator[T_co]:
        return reversed(self.__proxied)

    def index(self, value: Any, *args: Any, **kwargs: Any) -> int:
        return self.__proxied.index(value, *args, **kwargs)

    def count(self, value: Any) -> int:
        return self.__proxied.count(value)


@overload
def parse_time(timestamp: None) -> None:
    ...


@overload
def parse_time(timestamp: str) -> datetime.datetime:
    ...


@overload
def parse_time(timestamp: Optional[str]) -> Optional[datetime.datetime]:
    ...


def parse_time(timestamp: Optional[str]) -> Optional[datetime.datetime]:
    if timestamp:
        return datetime.datetime.fromisoformat(timestamp)
    return None


def copy_doc(original: Callable[..., Any]) -> Callable[[T], T]:
    def decorator(overriden: T) -> T:
        overriden.__doc__ = original.__doc__
        overriden.__signature__ = _signature(original)  # type: ignore
        return overriden

    return decorator


def deprecated(
    instead: Optional[str] = None,
) -> Callable[[Callable[P, T]], Callable[P, T]]:
    def actual_decorator(func: Callable[P, T]) -> Callable[P, T]:
        @functools.wraps(func)
        def decorated(*args: P.args, **kwargs: P.kwargs) -> T:
            warnings.simplefilter("always", DeprecationWarning)  # turn off filter
            if instead:
                fmt = "{0.__name__} is deprecated, use {1} instead."
            else:
                fmt = "{0.__name__} is deprecated."

            warnings.warn(fmt.format(func, instead), stacklevel=3, category=DeprecationWarning)
            warnings.simplefilter("default", DeprecationWarning)  # reset filter
            return func(*args, **kwargs)

        return decorated

    return actual_decorator


def oauth_url(
    client_id: Union[int, str],
    *,
    permissions: MissingOr[Permissions] = MISSING,
    guild: MissingOr[Snowflake] = MISSING,
    redirect_uri: MissingOr[str] = MISSING,
    scopes: MissingOr[Iterable[str]] = MISSING,
    disable_guild_select: bool = False,
) -> str:
    """A helper function that returns the OAuth2 URL for inviting the bot
    into guilds.

    Parameters
    ----------
    client_id: Union[:class:`int`, :class:`str`]
        The client ID for your bot.
    permissions: :class:`~nextcord.Permissions`
        The permissions you're requesting. If not given then you won't be requesting any
        permissions.
    guild: :class:`~nextcord.abc.Snowflake`
        The guild to pre-select in the authorization screen, if available.
    redirect_uri: :class:`str`
        An optional valid redirect URI.
    scopes: Iterable[:class:`str`]
        An optional valid list of scopes. Defaults to ``('bot',)``.

        .. versionadded:: 1.7
    disable_guild_select: :class:`bool`
        Whether to disallow the user from changing the guild dropdown.

        .. versionadded:: 2.0

    Returns
    -------
    :class:`str`
        The OAuth2 URL for inviting the bot into guilds.
    """
    url = f"https://discord.com/oauth2/authorize?client_id={client_id}"
    url += "&scope=" + "+".join(scopes or ("bot",))
    if permissions is not MISSING:
        url += f"&permissions={permissions.value}"
    if guild is not MISSING:
        url += f"&guild_id={guild.id}"
    if redirect_uri is not MISSING:
        from urllib.parse import urlencode

        url += "&response_type=code&" + urlencode({"redirect_uri": redirect_uri})
    if disable_guild_select:
        url += "&disable_guild_select=true"
    return url


def snowflake_time(id: int) -> datetime.datetime:
    """
    Parameters
    ----------
    id: :class:`int`
        The snowflake ID.

    Returns
    -------
    :class:`datetime.datetime`
        An aware datetime in UTC representing the creation time of the snowflake.
    """
    timestamp = ((id >> 22) + DISCORD_EPOCH) / 1000
    return datetime.datetime.fromtimestamp(timestamp, tz=datetime.timezone.utc)


def time_snowflake(dt: datetime.datetime, high: bool = False) -> int:
    """Returns a numeric snowflake pretending to be created at the given date.

    When using as the lower end of a range, use ``time_snowflake(high=False) - 1``
    to be inclusive, ``high=True`` to be exclusive.

    When using as the higher end of a range, use ``time_snowflake(high=True) + 1``
    to be inclusive, ``high=False`` to be exclusive

    Parameters
    ----------
    dt: :class:`datetime.datetime`
        A datetime object to convert to a snowflake.
        If naive, the timezone is assumed to be local time.
    high: :class:`bool`
        Whether or not to set the lower 22 bit to high or low.

    Returns
    -------
    :class:`int`
        The snowflake representing the time given.
    """
    discord_millis = int(dt.timestamp() * 1000 - DISCORD_EPOCH)
    return (discord_millis << 22) + (2**22 - 1 if high else 0)


def find(predicate: Callable[[T], Any], seq: Iterable[T]) -> Optional[T]:
    """A helper to return the first element found in the sequence
    that meets the predicate. For example: ::

        member = nextcord.utils.find(lambda m: m.name == 'Mighty', channel.guild.members)

    would find the first :class:`~nextcord.Member` whose name is 'Mighty' and return it.
    If an entry is not found, then ``None`` is returned.

    This is different from :func:`py:filter` due to the fact it stops the moment it finds
    a valid entry.

    Parameters
    ----------
    predicate
        A function that returns a boolean-like result.
    seq: :class:`collections.abc.Iterable`
        The iterable to search through.
    """

    for element in seq:
        if predicate(element):
            return element
    return None


def _key_fmt(key: str) -> str:
    # Private helper for `nextcord.utils.get`. Formats the attribute
    # names in a content aware manner. When special variables are
    # provided, double trailing and leading underscores are ignored.
    # ex. "__class______name__" -> "__class__.__name__"
    # In case of underscore conflicts, it will assume trailing underscores.
    # ex. "_privateattr___subattr" -> "_privateattr_.subattr"

    if key.startswith("__") and key.endswith("__"):
        return re.sub(r"_{6}", "__.__", key)
    else:
        return re.sub(r"__(?!_)", ".", key)


def get(iterable: Iterable[T], **attrs: Any) -> Optional[T]:
    r"""A helper that returns the first element in the iterable that meets
    all the traits passed in ``attrs``. This is an alternative for
    :func:`~nextcord.utils.find`.

    When multiple attributes are specified, they are checked using
    logical AND, not logical OR. Meaning they have to meet every
    attribute passed in and not one of them.

    To have a nested attribute search (i.e. search by ``x.y``) then
    pass in ``x__y`` as the keyword argument.

    If nothing is found that matches the attributes passed, then
    ``None`` is returned.

    Examples
    --------

    Basic usage:

    .. code-block:: python3

        member = nextcord.utils.get(message.guild.members, name='Foo')

    Multiple attribute matching:

    .. code-block:: python3

        channel = nextcord.utils.get(guild.voice_channels, name='Foo', bitrate=64000)

    Nested attribute matching:

    .. code-block:: python3

        channel = nextcord.utils.get(client.get_all_channels(), guild__name='Cool', name='general')

    Parameters
    ----------
    iterable
        An iterable to search through.
    \*\*attrs
        Keyword arguments that denote attributes to search with.
    """

    # global -> local
    _all = all
    attrget = attrgetter

    # Special case the single element call
    if len(attrs) == 1:
        k, v = attrs.popitem()
        pred = attrget(_key_fmt(k))
        for elem in iterable:
            if pred(elem) == v:
                return elem
        return None

    converted = [(attrget(_key_fmt(attr)), value) for attr, value in attrs.items()]

    for elem in iterable:
        if _all(pred(elem) == value for pred, value in converted):
            return elem
    return None


def unique(iterable: Iterable[T]) -> List[T]:
    return [x for x in dict.fromkeys(iterable)]


def get_as_snowflake(data: Any, key: str) -> Optional[int]:
    try:
        value = data[key]
    except KeyError:
        return None
    else:
        return value and int(value)


def _get_mime_type_for_image(data: bytes) -> str:
    if data.startswith(b"\x89\x50\x4E\x47\x0D\x0A\x1A\x0A"):
        return "image/png"
    elif data[0:3] == b"\xff\xd8\xff" or data[6:10] in (b"JFIF", b"Exif"):
        return "image/jpeg"
    elif data.startswith((b"\x47\x49\x46\x38\x37\x61", b"\x47\x49\x46\x38\x39\x61")):
        return "image/gif"
    elif data.startswith(b"RIFF") and data[8:12] == b"WEBP":
        return "image/webp"
    else:
        raise InvalidArgument("Unsupported image type given")


def _bytes_to_base64_data(data: bytes) -> str:
    fmt = "data:{mime};base64,{data}"
    mime = _get_mime_type_for_image(data)
    b64 = b64encode(data).decode("ascii")
    return fmt.format(mime=mime, data=b64)


async def obj_to_base64_data(obj: Optional[Union[bytes, Attachment, Asset, File]]) -> Optional[str]:
    if obj is None:
        return obj
    if isinstance(obj, bytes):
        return _bytes_to_base64_data(obj)
    elif isinstance(obj, File):
        return _bytes_to_base64_data(obj.fp.read())
    else:
        return _bytes_to_base64_data(await obj.read())


def parse_ratelimit_header(request: Any, *, use_clock: bool = False) -> float:
    reset_after: Optional[str] = request.headers.get("X-Ratelimit-Reset-After")
    if use_clock or not reset_after:
        utc = datetime.timezone.utc
        now = datetime.datetime.now(utc)
        reset = datetime.datetime.fromtimestamp(float(request.headers["X-Ratelimit-Reset"]), utc)
        return (reset - now).total_seconds()
    else:
        return float(reset_after)


async def maybe_coroutine(
    f: Callable[P, Union[T, Awaitable[T]]], *args: P.args, **kwargs: P.kwargs
) -> T:
    value = f(*args, **kwargs)
    if _isawaitable(value):
        return await value
    else:
        return value  # type: ignore
        # type ignored as `_isawaitable` provides `TypeGuard[Awaitable[Any]]`
        # yet we need a more specific type guard


async def async_all(
    gen: Iterable[Awaitable[T]], *, check: Callable[[Awaitable[T]], bool] = _isawaitable
) -> bool:
    for elem in gen:
        if check(elem):
            elem = await elem
        if not elem:
            return False
    return True


async def sane_wait_for(
    futures: Iterable[Awaitable[T]], *, timeout: Optional[float]
) -> Set[asyncio.Task[T]]:
    ensured = [asyncio.ensure_future(fut) for fut in futures]
    done, pending = await asyncio.wait(ensured, timeout=timeout, return_when=asyncio.ALL_COMPLETED)

    if len(pending) != 0:
        raise asyncio.TimeoutError()

    return done


def get_slots(cls: Type[Any]) -> Iterator[str]:
    for mro in reversed(cls.__mro__):
        try:
            yield from mro.__slots__  # type: ignore # handled below
        except AttributeError:
            continue


def compute_timedelta(dt: datetime.datetime) -> float:
    if dt.tzinfo is None:
        dt = dt.astimezone()
    now = datetime.datetime.now(datetime.timezone.utc)
    return max((dt - now).total_seconds(), 0)


async def sleep_until(when: datetime.datetime, result: Optional[T] = None) -> Optional[T]:
    """|coro|

    Sleep until a specified time.

    If the time supplied is in the past this function will yield instantly.

    .. versionadded:: 1.3

    Parameters
    ----------
    when: :class:`datetime.datetime`
        The timestamp in which to sleep until. If the datetime is naive then
        it is assumed to be local time.
    result: Any
        If provided is returned to the caller when the coroutine completes.
    """
    delta = compute_timedelta(when)
    return await asyncio.sleep(delta, result)


def utcnow() -> datetime.datetime:
    """A helper function to return an aware UTC datetime representing the current time.

    This should be preferred to :meth:`datetime.datetime.utcnow` since it is an aware
    datetime, compared to the naive datetime in the standard library.

    .. versionadded:: 2.0

    Returns
    -------
    :class:`datetime.datetime`
        The current aware datetime in UTC.
    """
    return datetime.datetime.now(datetime.timezone.utc)


def valid_icon_size(size: int) -> bool:
    """Icons must be power of 2 within [16, 4096]."""
    return not size & (size - 1) and 4096 >= size >= 16


# Uncomment when https://github.com/python/cpython/issues/98658 is fixed.
# class SnowflakeList(array.array[ArrayT], Generic[ArrayT]):
class SnowflakeList(array.array):  # pyright: ignore[reportMissingTypeArgument]
    """Internal data storage class to efficiently store a list of snowflakes.

    This should have the following characteristics:

    - Low memory usage
    - O(n) iteration (obviously)
    - O(n log n) initial creation if data is unsorted
    - O(log n) search and indexing
    - O(n) insertion
    """

    __slots__ = ()

    if TYPE_CHECKING:

        def __init__(self, data: Iterable[int], *, is_sorted: bool = False) -> None:
            ...

    def __new__(cls, data: Iterable[int], *, is_sorted: bool = False) -> Self:
        return array.array.__new__(cls, "Q", data if is_sorted else sorted(data))  # type: ignore

    def add(self, element: int) -> None:
        i = bisect_left(self, element)
        self.insert(i, element)

    def get(self, element: int) -> Optional[int]:
        i = bisect_left(self, element)
        return self[i] if i != len(self) and self[i] == element else None

    def has(self, element: int) -> bool:
        i = bisect_left(self, element)
        return i != len(self) and self[i] == element


_IS_ASCII = re.compile(r"^[\x00-\x7f]+$")


def string_width(string: str) -> int:
    """Returns string's width."""
    match = _IS_ASCII.match(string)
    if match:
        return match.endpos

    UNICODE_WIDE_CHAR_TYPE = "WFA"
    func = unicodedata.east_asian_width
    return sum(2 if func(char) in UNICODE_WIDE_CHAR_TYPE else 1 for char in string)


def resolve_invite(invite: Union[Invite, str]) -> str:
    """
    Resolves an invite from a :class:`~nextcord.Invite`, URL or code.

    Parameters
    ----------
    invite: Union[:class:`~nextcord.Invite`, :class:`str`]
        The invite.

    Returns
    -------
    :class:`str`
        The invite code.
    """
    from .invite import Invite  # circular import

    if isinstance(invite, Invite):
        if not invite.code:
            raise NotImplementedError("Can not resolve the invite if the code is `None`")

        return invite.code
    else:
        rx = r"(?:https?\:\/\/)?discord(?:\.gg|(?:app)?\.com\/invite)\/(.+)"
        m = re.match(rx, invite)
        if m:
            return m.group(1)
    return invite


def resolve_template(code: Union[Template, str]) -> str:
    """
    Resolves a template code from a :class:`~nextcord.Template`, URL or code.

    .. versionadded:: 1.4

    Parameters
    ----------
    code: Union[:class:`~nextcord.Template`, :class:`str`]
        The code.

    Returns
    -------
    :class:`str`
        The template code.
    """
    from .template import Template  # circular import

    if isinstance(code, Template):
        return code.code
    else:
        rx = r"(?:https?\:\/\/)?discord(?:\.new|(?:app)?\.com\/template)\/(.+)"
        m = re.match(rx, code)
        if m:
            return m.group(1)
    return code


_MARKDOWN_ESCAPE_SUBREGEX = "|".join(
    r"\{0}(?=([\s\S]*((?<!\{0})\{0})))".format(c) for c in ("*", "`", "_", "~", "|")
)

_MARKDOWN_ESCAPE_COMMON = r"^>(?:>>)?\s|\[.+\]\(.+\)"

_MARKDOWN_ESCAPE_REGEX = re.compile(
    rf"(?P<markdown>{_MARKDOWN_ESCAPE_SUBREGEX}|{_MARKDOWN_ESCAPE_COMMON})",
    re.MULTILINE,
)

_URL_REGEX = r"(?P<url><[^: >]+:\/[^ >]+>|(?:https?|steam):\/\/[^\s<]+[^<.,:;\"\'\]\s])"

_MARKDOWN_STOCK_REGEX = rf"(?P<markdown>[_\\~|\*`]|{_MARKDOWN_ESCAPE_COMMON})"


def remove_markdown(text: str, *, ignore_links: bool = True) -> str:
    """A helper function that removes markdown characters.

    .. versionadded:: 1.7

    .. note::
            This function is not markdown aware and may remove meaning from the original text. For example,
            if the input contains ``10 * 5`` then it will be converted into ``10  5``.

    Parameters
    ----------
    text: :class:`str`
        The text to remove markdown from.
    ignore_links: :class:`bool`
        Whether to leave links alone when removing markdown. For example,
        if a URL in the text contains characters such as ``_`` then it will
        be left alone. Defaults to ``True``.

    Returns
    -------
    :class:`str`
        The text with the markdown special characters removed.
    """

    def replacement(match: re.Match[str]):
        groupdict = match.groupdict()
        return groupdict.get("url", "")

    regex = _MARKDOWN_STOCK_REGEX
    if ignore_links:
        regex = f"(?:{_URL_REGEX}|{regex})"
    return re.sub(regex, replacement, text, 0, re.MULTILINE)


def escape_markdown(text: str, *, as_needed: bool = False, ignore_links: bool = True) -> str:
    r"""A helper function that escapes Discord's markdown.

    Parameters
    ----------
    text: :class:`str`
        The text to escape markdown from.
    as_needed: :class:`bool`
        Whether to escape the markdown characters as needed. This
        means that it does not escape extraneous characters if it's
        not necessary, e.g. ``**hello**`` is escaped into ``\*\*hello**``
        instead of ``\*\*hello\*\*``. Note however that this can open
        you up to some clever syntax abuse. Defaults to ``False``.
    ignore_links: :class:`bool`
        Whether to leave links alone when escaping markdown. For example,
        if a URL in the text contains characters such as ``_`` then it will
        be left alone. This option is not supported with ``as_needed``.
        Defaults to ``True``.

    Returns
    -------
    :class:`str`
        The text with the markdown special characters escaped with a slash.
    """

    if not as_needed:

        def replacement(match: re.Match[str]):
            groupdict = match.groupdict()
            is_url = groupdict.get("url")
            if is_url:
                return is_url
            return "\\" + groupdict["markdown"]

        regex = _MARKDOWN_STOCK_REGEX
        if ignore_links:
            regex = f"(?:{_URL_REGEX}|{regex})"
        return re.sub(regex, replacement, text, 0, re.MULTILINE)
    else:
        text = re.sub(r"\\", r"\\\\", text)
        return _MARKDOWN_ESCAPE_REGEX.sub(r"\\\1", text)


def escape_mentions(text: str) -> str:
    """A helper function that escapes everyone, here, role, and user mentions.

    .. note::

        This does not include channel mentions.

    .. note::

        For more granular control over what mentions should be escaped
        within messages, refer to the :class:`~nextcord.AllowedMentions`
        class.

    Parameters
    ----------
    text: :class:`str`
        The text to escape mentions from.

    Returns
    -------
    :class:`str`
        The text with the mentions removed.
    """
    return re.sub(r"@(everyone|here|[!&]?[0-9]{17,20})", "@\u200b\\1", text)


def parse_raw_mentions(text: str) -> List[int]:
    """A helper function that parses mentions from a string as an array of :class:`~nextcord.User` IDs
    matched with the syntax of ``<@user_id>`` or ``<@!user_id>``.

    .. note::

        This does not include role or channel mentions. See :func:`parse_raw_role_mentions`
        and :func:`parse_raw_channel_mentions` for those.

    .. versionadded:: 2.2

    Parameters
    ----------
    text: :class:`str`
        The text to parse mentions from.

    Returns
    -------
    List[:class:`int`]
        A list of user IDs that were mentioned.
    """
    return [int(x) for x in re.findall(r"<@!?(\d{15,20})>", text)]


def parse_raw_role_mentions(text: str) -> List[int]:
    """A helper function that parses mentions from a string as an array of :class:`~nextcord.Role` IDs
    matched with the syntax of ``<@&role_id>``.

    .. versionadded:: 2.2

    Parameters
    ----------
    text: :class:`str`
        The text to parse mentions from.

    Returns
    -------
    List[:class:`int`]
        A list of role IDs that were mentioned.
    """
    return [int(x) for x in re.findall(r"<@&(\d{15,20})>", text)]


def parse_raw_channel_mentions(text: str) -> List[int]:
    """A helper function that parses mentions from a string as an array of :class:`~nextcord.abc.GuildChannel` IDs
    matched with the syntax of ``<#channel_id>``.

    .. versionadded:: 2.2

    Parameters
    ----------
    text: :class:`str`
        The text to parse mentions from.

    Returns
    -------
    List[:class:`int`]
        A list of channel IDs that were mentioned.
    """
    return [int(x) for x in re.findall(r"<#(\d{15,20})>", text)]


def _chunk(iterator: Iterator[T], max_size: int) -> Iterator[List[T]]:
    ret = []
    n = 0
    for item in iterator:
        ret.append(item)
        n += 1
        if n == max_size:
            yield ret
            ret = []
            n = 0
    if ret:
        yield ret


async def _achunk(iterator: AsyncIterator[T], max_size: int) -> AsyncIterator[List[T]]:
    ret = []
    n = 0
    async for item in iterator:
        ret.append(item)
        n += 1
        if n == max_size:
            yield ret
            ret = []
            n = 0
    if ret:
        yield ret


@overload
def as_chunks(iterator: Iterator[T], max_size: int) -> Iterator[List[T]]:
    ...


@overload
def as_chunks(iterator: AsyncIterator[T], max_size: int) -> AsyncIterator[List[T]]:
    ...


def as_chunks(iterator: _Iter[T], max_size: int) -> _Iter[List[T]]:
    """A helper function that collects an iterator into chunks of a given size.

    .. versionadded:: 2.0

    Parameters
    ----------
    iterator: Union[:class:`collections.abc.Iterator`, :class:`collections.abc.AsyncIterator`]
        The iterator to chunk, can be sync or async.
    max_size: :class:`int`
        The maximum chunk size.


    .. warning::

        The last chunk collected may not be as large as ``max_size``.

    Returns
    -------
    Union[:class:`Iterator`, :class:`AsyncIterator`]
        A new iterator which yields chunks of a given size.
    """
    if max_size <= 0:
        raise ValueError("Chunk sizes must be greater than 0.")

    if isinstance(iterator, AsyncIterator):
        return _achunk(iterator, max_size)
    return _chunk(iterator, max_size)


def flatten_literal_params(parameters: Iterable[Any]) -> Tuple[Any, ...]:
    params = []
    literal_cls = type(Literal[0])
    for p in parameters:
        if isinstance(p, literal_cls):
            params.extend(p.__args__)
        else:
            params.append(p)
    return tuple(params)


def normalise_optional_params(parameters: Iterable[Any]) -> Tuple[Any, ...]:
    none_cls = type(None)
    return tuple(p for p in parameters if p is not none_cls) + (none_cls,)


def evaluate_annotation(
    tp: Any,
    globals: Dict[str, Any],
    locals: Dict[str, Any],
    cache: Dict[str, Any],
    *,
    implicit_str: bool = True,
) -> Any:
    if isinstance(tp, ForwardRef):
        tp = tp.__forward_arg__
        # ForwardRefs always evaluate their internals
        implicit_str = True

    if implicit_str and isinstance(tp, str):
        if tp in cache:
            return cache[tp]
        evaluated = eval(tp, globals, locals)
        cache[tp] = evaluated
        return evaluate_annotation(evaluated, globals, locals, cache)

    if hasattr(tp, "__args__"):
        implicit_str = True
        is_literal = False
        args = tp.__args__
        if not hasattr(tp, "__origin__"):
            if PY_310 and tp.__class__ is UnionType:
                converted = Union[args]  # type: ignore
                return evaluate_annotation(converted, globals, locals, cache)

            return tp
        if tp.__origin__ is Union:
            try:
                if args.index(type(None)) != len(args) - 1:
                    args = normalise_optional_params(tp.__args__)
            except ValueError:
                pass
        if tp.__origin__ is Literal:
            if not PY_310:
                args = flatten_literal_params(tp.__args__)
            implicit_str = False
            is_literal = True

        evaluated_args = tuple(
            evaluate_annotation(arg, globals, locals, cache, implicit_str=implicit_str)
            for arg in args
        )

        if is_literal and not all(
            isinstance(x, (str, int, bool, type(None))) for x in evaluated_args
        ):
            raise TypeError("Literal arguments must be of type str, int, bool, or NoneType.")

        if evaluated_args == args:
            return tp

        try:
            return tp.copy_with(evaluated_args)
        except AttributeError:
            return tp.__origin__[evaluated_args]

    return tp


def resolve_annotation(
    annotation: Any,
    globalns: Dict[str, Any],
    localns: Optional[Dict[str, Any]],
    cache: Optional[Dict[str, Any]],
) -> Any:
    if annotation is None:
        return type(None)
    if isinstance(annotation, str):
        annotation = ForwardRef(annotation)

    locals = globalns if localns is None else localns
    if cache is None:
        cache = {}
    return evaluate_annotation(annotation, globalns, locals, cache)


TimestampStyle = Literal["f", "F", "d", "D", "t", "T", "R"]


def format_dt(dt: datetime.datetime, /, style: Optional[TimestampStyle] = None) -> str:
    """A helper function to format a :class:`datetime.datetime` for presentation within Discord.

    This allows for a locale-independent way of presenting data using Discord specific Markdown.

    +-------------+----------------------------+-----------------+
    |    Style    |       Example Output       |   Description   |
    +=============+============================+=================+
    | t           | 22:57                      | Short Time      |
    +-------------+----------------------------+-----------------+
    | T           | 22:57:58                   | Long Time       |
    +-------------+----------------------------+-----------------+
    | d           | 17/05/2016                 | Short Date      |
    +-------------+----------------------------+-----------------+
    | D           | 17 May 2016                | Long Date       |
    +-------------+----------------------------+-----------------+
    | f (default) | 17 May 2016 22:57          | Short Date Time |
    +-------------+----------------------------+-----------------+
    | F           | Tuesday, 17 May 2016 22:57 | Long Date Time  |
    +-------------+----------------------------+-----------------+
    | R           | 5 years ago                | Relative Time   |
    +-------------+----------------------------+-----------------+

    Note that the exact output depends on the user's locale setting in the client. The example output
    presented is using the ``en-GB`` locale.

    .. versionadded:: 2.0

    Parameters
    ----------
    dt: :class:`datetime.datetime`
        The datetime to format.
    style: :class:`str`
        The style to format the datetime with.

    Returns
    -------
    :class:`str`
        The formatted string.
    """
    if not isinstance(dt, datetime.datetime):  # pyright: ignore[reportUnnecessaryIsInstance]
        raise InvalidArgument("'dt' must be of type 'datetime.datetime'")
    if style is None:
        return f"<t:{int(dt.timestamp())}>"
    return f"<t:{int(dt.timestamp())}:{style}>"


_FUNCTION_DESCRIPTION_REGEX = re.compile(r"\A(?:.|\n)+?(?=\Z|\r?\n\r?\n)", re.MULTILINE)

_ARG_NAME_SUBREGEX = r"(?:\\?\*)*(?P<name>[^\s:\-]+)"

_ARG_DESCRIPTION_SUBREGEX = r"(?P<description>(?:.|\n)+?(?:\Z|\r?\n(?=[\S\r\n])))"

_ARG_TYPE_SUBREGEX = r"(?P<type>.+)"

_GOOGLE_DOCSTRING_ARG_REGEX = re.compile(
    rf"^{_ARG_NAME_SUBREGEX}[ \t]*(?:\({_ARG_TYPE_SUBREGEX}\))?[ \t]*:[ \t]*{_ARG_DESCRIPTION_SUBREGEX}",
    re.MULTILINE,
)

_SPHINX_DOCSTRING_ARG_REGEX = re.compile(
    rf"^:param {_ARG_NAME_SUBREGEX}:[ \t]+{_ARG_DESCRIPTION_SUBREGEX}[ \t]*(?::type [^\s:]+:[ \t]+{_ARG_TYPE_SUBREGEX})?",
    re.MULTILINE,
)

_NUMPY_DOCSTRING_ARG_REGEX = re.compile(
    rf"^{_ARG_NAME_SUBREGEX}(?:[ \t]*:)?(?:[ \t]+{_ARG_TYPE_SUBREGEX})?[ \t]*\r?\n[ \t]+{_ARG_DESCRIPTION_SUBREGEX}",
    re.MULTILINE,
)


def _trim_text(text: str, max_chars: int) -> str:
    """Trims a string and adds an ellpsis if it exceeds the maximum length.

    Parameters
    ----------
    text: :class:`str`
        The string to trim.
    max_chars: :class:`int`
        The maximum number of characters to allow.

    Returns
    -------
    :class:`str`
        The trimmed string.
    """
    if len(text) > max_chars:
        # \u2026 = ellipsis
        return text[: max_chars - 1] + "\u2026"
    return text


def parse_docstring(
    func: Callable[..., Any], max_chars: MissingOr[int] = MISSING
) -> Dict[str, Any]:
    """Parses the docstring of a function into a dictionary.

    Parameters
    ----------
    func: :data:`~typing.Callable`
        The function to parse the docstring of.
    max_chars: :class:`int`
        The maximum number of characters to allow in the descriptions.
        If MISSING, then there is no maximum.

    Returns
    -------
    :class:`Dict[str, Any]`
        The parsed docstring including the function description and
        descriptions of arguments.
    """
    description = ""
    args = {}

    if docstring := inspect.cleandoc(inspect.getdoc(func) or "").strip():
        # Extract the function description
        description_match = _FUNCTION_DESCRIPTION_REGEX.search(docstring)
        if description_match:
            description = re.sub(r"\n\s*", " ", description_match.group(0)).strip()
        if max_chars is not MISSING:
            description = _trim_text(description, max_chars)

        # Extract the arguments
        # For Google-style, look only at the lines that are indented
        section_lines = inspect.cleandoc(
            "\n".join(line for line in docstring.splitlines() if line.startswith(("\t", "  ")))
        )
        docstring_styles = [
            _GOOGLE_DOCSTRING_ARG_REGEX.finditer(section_lines),
            _SPHINX_DOCSTRING_ARG_REGEX.finditer(docstring),
            _NUMPY_DOCSTRING_ARG_REGEX.finditer(docstring),
        ]

        # choose the style with the largest number of arguments matched
        matched_args = []
        actual_args = inspect.signature(func).parameters.keys()
        for matches in docstring_styles:
            style_matched_args = [match for match in matches if match.group("name") in actual_args]
            if len(style_matched_args) > len(matched_args):
                matched_args = style_matched_args

        for arg in matched_args:
            arg_description = re.sub(r"\n\s*", " ", arg.group("description")).strip()
            if max_chars is not MISSING:
                arg_description = _trim_text(arg_description, max_chars)
            args[arg.group("name")] = arg_description

    return {"description": description, "args": args}<|MERGE_RESOLUTION|>--- conflicted
+++ resolved
@@ -102,27 +102,6 @@
 
 DISCORD_EPOCH = 1420070400000
 
-
-<<<<<<< HEAD
-=======
-class _MissingSentinel:
-    def __eq__(self, other: Any) -> bool:
-        return self is other
-
-    def __hash__(self):
-        return id(self)
-
-    def __bool__(self) -> bool:
-        return False
-
-    def __repr__(self) -> str:
-        return "..."
-
-
-MISSING: Any = _MissingSentinel()
-
-
->>>>>>> 4383194b
 class _cached_property:
     def __init__(self, function: Callable[..., Any]) -> None:
         self.function = function
