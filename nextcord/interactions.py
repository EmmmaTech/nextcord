--- conflicted
+++ resolved
@@ -498,14 +498,10 @@
         view: MissingOr[View] = MISSING,
         tts: bool = False,
         delete_after: Optional[float] = None,
-<<<<<<< HEAD
         allowed_mentions: MissingOr[AllowedMentions] = MISSING,
-=======
-        allowed_mentions: AllowedMentions = MISSING,
         flags: Optional[MessageFlags] = None,
         ephemeral: Optional[bool] = None,
         suppress_embeds: Optional[bool] = None,
->>>>>>> 4383194b
     ) -> Union[PartialInteractionMessage, WebhookMessage]:
         """|coro|
 
@@ -763,14 +759,10 @@
         view: MissingOr[View] = MISSING,
         tts: bool = False,
         delete_after: Optional[float] = None,
-<<<<<<< HEAD
         allowed_mentions: MissingOr[Optional[AllowedMentions]] = MISSING,
-=======
-        allowed_mentions: Optional[AllowedMentions] = MISSING,
         flags: Optional[MessageFlags] = None,
         ephemeral: Optional[bool] = None,
         suppress_embeds: Optional[bool] = None,
->>>>>>> 4383194b
     ) -> PartialInteractionMessage:
         """|coro|
 
