# SPDX-License-Identifier: MIT

from __future__ import annotations

import copy
import unicodedata
import warnings
from asyncio import Future
from typing import (
    TYPE_CHECKING,
    Any,
    Callable,
    ClassVar,
    Dict,
    List,
    Literal,
    NamedTuple,
    Optional,
    Sequence,
    Set,
    Tuple,
    Union,
    overload,
)

from . import abc, utils
from .asset import Asset
from .auto_moderation import AutoModerationRule, AutoModerationTriggerMetadata
from .bans import BanEntry
from .channel import (
    CategoryChannel,
    ForumChannel,
    StageChannel,
    TextChannel,
    VoiceChannel,
    _guild_channel_factory,
    _threaded_guild_channel_factory,
)
from .colour import Colour
from .emoji import Emoji
from .enums import (
    AuditLogAction,
    AutoModerationEventType,
    AutoModerationTriggerType,
    ChannelType,
    ContentFilter,
    NotificationLevel,
    NSFWLevel,
    ScheduledEventEntityType,
    ScheduledEventPrivacyLevel,
    VerificationLevel,
    VideoQualityMode,
    VoiceRegion,
    try_enum,
)
from .errors import ClientException, InvalidArgument, InvalidData
from .flags import SystemChannelFlags
from .integrations import Integration, _integration_factory
from .invite import Invite
from .iterators import AuditLogIterator, BanIterator, MemberIterator, ScheduledEventIterator
from .member import Member, VoiceState
from .missing import MISSING, MissingOr
from .mixins import Hashable
from .partial_emoji import PartialEmoji
from .permissions import PermissionOverwrite
from .role import Role
from .scheduled_events import EntityMetadata, ScheduledEvent
from .stage_instance import StageInstance
from .sticker import GuildSticker
from .threads import Thread, ThreadMember
from .user import User
from .widget import Widget

__all__ = ("Guild",)

if TYPE_CHECKING:
    import datetime
    from typing import cast

    from .abc import Snowflake, SnowflakeTime
    from .application_command import BaseApplicationCommand
    from .auto_moderation import AutoModerationAction
    from .channel import ForumTag
    from .enums import ForumLayoutType, SortOrderType
    from .file import File
    from .message import Attachment
    from .permissions import Permissions
    from .state import ConnectionState
    from .template import Template
    from .types.auto_moderation import AutoModerationRuleCreate
    from .types.channel import GuildChannel as GuildChannelPayload
    from .types.guild import (
        Ban as BanPayload,
        Guild as GuildPayload,
        GuildFeature,
        MFALevel,
        RolePositionUpdate,
    )
    from .types.integration import IntegrationType
    from .types.interactions import ApplicationCommand as ApplicationCommandPayload
    from .types.scheduled_events import ScheduledEvent as ScheduledEventPayload
    from .types.snowflake import SnowflakeList
    from .types.sticker import CreateGuildSticker
    from .types.template import CreateTemplate
    from .types.threads import Thread as ThreadPayload
    from .types.voice import GuildVoiceState
    from .voice_client import VoiceProtocol
    from .webhook import Webhook

    VocalGuildChannel = Union[VoiceChannel, StageChannel]
    GuildChannel = Union[VoiceChannel, StageChannel, TextChannel, CategoryChannel, ForumChannel]
    ByCategoryItem = Tuple[Optional[CategoryChannel], List[GuildChannel]]


class _GuildLimit(NamedTuple):
    emoji: int
    stickers: int
    bitrate: float
    filesize: int


class Guild(Hashable):
    """Represents a Discord guild.

    This is referred to as a "server" in the official Discord UI.

    .. container:: operations

        .. describe:: x == y

            Checks if two guilds are equal.

        .. describe:: x != y

            Checks if two guilds are not equal.

        .. describe:: hash(x)

            Returns the guild's hash.

        .. describe:: str(x)

            Returns the guild's name.

    Attributes
    ----------
    name: :class:`str`
        The guild name.
    emojis: Tuple[:class:`Emoji`, ...]
        All emojis that the guild owns.
    stickers: Tuple[:class:`GuildSticker`, ...]
        All stickers that the guild owns.

        .. versionadded:: 2.0
    region: :class:`VoiceRegion`
        The region the guild belongs on. There is a chance that the region
        will be a :class:`str` if the value is not recognised by the enumerator.
    afk_timeout: :class:`int`
        The timeout to get sent to the AFK channel.
    afk_channel: Optional[:class:`VoiceChannel`]
        The channel that denotes the AFK channel. ``None`` if it doesn't exist.
    id: :class:`int`
        The guild's ID.
    owner_id: :class:`int`
        The guild owner's ID. Use :attr:`Guild.owner` instead.
    unavailable: :class:`bool`
        Indicates if the guild is unavailable. If this is ``True`` then the
        reliability of other attributes outside of :attr:`Guild.id` is slim and they might
        all be ``None``. It is best to not do anything with the guild if it is unavailable.

        Check the :func:`on_guild_unavailable` and :func:`on_guild_available` events.
    max_presences: Optional[:class:`int`]
        The maximum amount of presences for the guild.
    max_members: Optional[:class:`int`]
        The maximum amount of members for the guild.

        .. note::

            This attribute is only available via :meth:`.Client.fetch_guild`.
    max_video_channel_users: Optional[:class:`int`]
        The maximum amount of users in a video channel.

        .. versionadded:: 1.4
    description: Optional[:class:`str`]
        The guild's description.
    mfa_level: :class:`int`
        Indicates the guild's two factor authorisation level. If this value is 0 then
        the guild does not require 2FA for their administrative members. If the value is
        1 then they do.
    verification_level: :class:`VerificationLevel`
        The guild's verification level.
    explicit_content_filter: :class:`ContentFilter`
        The guild's explicit content filter.
    default_notifications: :class:`NotificationLevel`
        The guild's notification settings.
    features: List[:class:`str`]
        A list of features that the guild has. The features that a guild can have are
        subject to arbitrary change by Discord.

        They are currently as follows:

        - ``ANIMATED_BANNER``: Guild can upload an animated banner.
        - ``ANIMATED_ICON``: Guild can upload an animated icon.
        - ``AUTO_MODERATION``: Guild has set up auto moderation rules.
        - ``APPLICATION_COMMAND_PERMISSIONS_V2``: Guild is using the old permissions configuration behavior.
        - ``BANNER``: Guild can upload and use a banner. (i.e. :attr:`.banner`)
        - ``COMMUNITY``: Guild is a community server.
        - ``DEVELOPER_SUPPORT_SERVER``: Guild has been set as a support server on the App Directory.
        - ``DISCOVERABLE``: Guild shows up in Server Discovery.
        - ``FEATURABLE``: Guild is able to be featured in Server Discovery.
        - ``INVITES_DISABLED``: Guild has paused invites, preventing new users from joining.
        - ``INVITE_SPLASH``: Guild's invite page can have a special splash.
        - ``MEMBER_VERIFICATION_GATE_ENABLED``: Guild has Membership Screening enabled.
        - ``MONETIZATION_ENABLED``: Guild has enabled monetization.
        - ``MORE_STICKERS``: Guild has increased custom sticker slots.
        - ``NEWS``: Guild can create news channels.
        - ``PARTNERED``: Guild is a partnered server.
        - ``PREVIEW_ENABLED``: Guild can be viewed before being accepted via Membership Screening.
        - ``ROLE_ICONS``: Guild is able to set role icons.
        - ``TICKETED_EVENTS_ENABLED``: Guild has enabled ticketed events.
        - ``VANITY_URL``: Guild can have a vanity invite URL (e.g. discord.gg/discord-api).
        - ``VERIFIED``: Guild is a verified server.
        - ``VIP_REGIONS``: Guild has VIP voice regions.
        - ``WELCOME_SCREEN_ENABLED``: Guild has enabled the welcome screen.

    premium_tier: :class:`int`
        The premium tier for this guild. Corresponds to "Boost Level" in the official UI.
        The number goes from 0 to 3 inclusive.
    premium_subscription_count: :class:`int`
        The number of "boosts" this guild currently has.
    preferred_locale: Optional[:class:`str`]
        The preferred locale for the guild. Used when filtering Server Discovery
        results to a specific language.
    nsfw_level: :class:`NSFWLevel`
        The guild's NSFW level.

        .. versionadded:: 2.0

    approximate_member_count: Optional[:class:`int`]
        The approximate number of members in the guild. This is ``None`` unless the guild is obtained
        using :meth:`Client.fetch_guild` with ``with_counts=True``.

        .. versionadded:: 2.0

    approximate_presence_count: Optional[:class:`int`]
        The approximate number of members currently active in the guild.
        This includes idle, dnd, online, and invisible members. Offline members are excluded.
        This is ``None`` unless the guild is obtained using :meth:`Client.fetch_guild`
        with ``with_counts=True``.

        .. versionadded:: 2.0
    """

    __slots__ = (
        "afk_timeout",
        "afk_channel",
        "name",
        "id",
        "unavailable",
        "region",
        "owner_id",
        "mfa_level",
        "emojis",
        "stickers",
        "features",
        "verification_level",
        "explicit_content_filter",
        "default_notifications",
        "description",
        "max_presences",
        "max_members",
        "max_video_channel_users",
        "premium_tier",
        "premium_subscription_count",
        "preferred_locale",
        "nsfw_level",
        "_application_commands",
        "_members",
        "_channels",
        "_icon",
        "_banner",
        "_state",
        "_roles",
        "_member_count",
        "_large",
        "_splash",
        "_voice_states",
        "_system_channel_id",
        "_system_channel_flags",
        "_discovery_splash",
        "_rules_channel_id",
        "_public_updates_channel_id",
        "_stage_instances",
        "_threads",
        "_scheduled_events",
        "approximate_member_count",
        "approximate_presence_count",
        "_premium_progress_bar_enabled",
    )

    _PREMIUM_GUILD_LIMITS: ClassVar[Dict[Optional[int], _GuildLimit]] = {
        None: _GuildLimit(emoji=50, stickers=5, bitrate=96e3, filesize=25 * 1024 * 1024),
        0: _GuildLimit(emoji=50, stickers=5, bitrate=96e3, filesize=25 * 1024 * 1024),
        1: _GuildLimit(emoji=100, stickers=15, bitrate=128e3, filesize=25 * 1024 * 1024),
        2: _GuildLimit(emoji=150, stickers=30, bitrate=256e3, filesize=50 * 1024 * 1024),
        3: _GuildLimit(emoji=250, stickers=60, bitrate=384e3, filesize=100 * 1024 * 1024),
    }

    def __init__(self, *, data: GuildPayload, state: ConnectionState) -> None:
        self._channels: Dict[int, GuildChannel] = {}
        self._members: Dict[int, Member] = {}
        self._scheduled_events: Dict[int, ScheduledEvent] = {}
        self._voice_states: Dict[int, VoiceState] = {}
        self._threads: Dict[int, Thread] = {}
        self._application_commands: Dict[int, BaseApplicationCommand] = {}
        self._state: ConnectionState = state
        self._from_data(data)

    def _add_channel(self, channel: GuildChannel, /) -> None:
        self._channels[channel.id] = channel

    def _remove_channel(self, channel: Snowflake, /) -> None:
        self._channels.pop(channel.id, None)

    def _voice_state_for(self, user_id: int, /) -> Optional[VoiceState]:
        return self._voice_states.get(user_id)

    def _add_member(self, member: Member, /) -> None:
        self._members[member.id] = member

    def _store_thread(self, payload: ThreadPayload, /) -> Thread:
        thread = Thread(guild=self, state=self._state, data=payload)
        self._threads[thread.id] = thread
        return thread

    def _remove_member(self, member: Snowflake, /) -> None:
        self._members.pop(member.id, None)

    def _add_thread(self, thread: Thread, /) -> None:
        self._threads[thread.id] = thread

    def _remove_thread(self, thread: Snowflake, /) -> None:
        self._threads.pop(thread.id, None)

    def _clear_threads(self) -> None:
        self._threads.clear()

    def _remove_threads_by_channel(self, channel_id: int) -> None:
        to_remove = [k for k, t in self._threads.items() if t.parent_id == channel_id]
        for k in to_remove:
            del self._threads[k]

    def _filter_threads(self, channel_ids: Set[int]) -> Dict[int, Thread]:
        to_remove: Dict[int, Thread] = {
            k: t for k, t in self._threads.items() if t.parent_id in channel_ids
        }
        for k in to_remove:
            del self._threads[k]
        return to_remove

    def _add_scheduled_event(self, event: ScheduledEvent) -> None:
        self._scheduled_events[event.id] = event

    def _remove_scheduled_event(self, event: int) -> None:
        self._scheduled_events.pop(event, None)

    def _store_scheduled_event(self, payload: ScheduledEventPayload) -> ScheduledEvent:
        event = ScheduledEvent(guild=self, state=self._state, data=payload)
        self._scheduled_events[event.id] = event
        return event

    def __str__(self) -> str:
        return self.name or ""

    def __repr__(self) -> str:
        attrs = (
            ("id", self.id),
            ("name", self.name),
            ("shard_id", self.shard_id),
            ("chunked", self.chunked),
            ("member_count", getattr(self, "_member_count", None)),
        )
        inner = " ".join("%s=%r" % t for t in attrs)
        return f"<Guild {inner}>"

    def _update_voice_state(
        self, data: GuildVoiceState, channel_id: int
    ) -> Tuple[Optional[Member], VoiceState, VoiceState]:
        user_id = int(data["user_id"])
        channel = self.get_channel(channel_id)
        try:
            # check if we should remove the voice state from cache
            if channel is None:
                after = self._voice_states.pop(user_id)
            else:
                after = self._voice_states[user_id]

            before = copy.copy(after)
            after._update(data, channel)  # type: ignore
        except KeyError:
            # if we're here then we're getting added into the cache
            after = VoiceState(data=data, channel=channel)  # type: ignore
            before = VoiceState(data=data, channel=None)  # type: ignore
            self._voice_states[user_id] = after

        member = self.get_member(user_id)
        if member is None:
            try:
                member = Member(data=data["member"], state=self._state, guild=self)
            except KeyError:
                member = None

        return member, before, after

    def _add_role(self, role: Role, /) -> None:
        # roles get added to the bottom (position 1, pos 0 is @everyone)
        # so since self.roles has the @everyone role, we can't increment
        # its position because it's stuck at position 0. Luckily x += False
        # is equivalent to adding 0. So we cast the position to a bool and
        # increment it.
        for r in self._roles.values():
            r.position += not r.is_default()

        self._roles[role.id] = role

    def _remove_role(self, role_id: int, /) -> Role:
        # this raises KeyError if it fails..
        role = self._roles.pop(role_id)

        # since it didn't, we can change the positions now
        # basically the same as above except we only decrement
        # the position if we're above the role we deleted.
        for r in self._roles.values():
            r.position -= r.position > role.position

        return role

    def _from_data(self, guild: GuildPayload) -> None:
        # according to Stan, this is always available even if the guild is unavailable
        # I don't have this guarantee when someone updates the guild.
        member_count = guild.get("member_count", None)
        if member_count is not None:
            self._member_count: int = member_count

        self.name: str = guild.get("name")
        self.region: VoiceRegion = try_enum(VoiceRegion, guild.get("region"))
        self.verification_level: VerificationLevel = try_enum(
            VerificationLevel, guild.get("verification_level")
        )
        self.default_notifications: NotificationLevel = try_enum(
            NotificationLevel, guild.get("default_message_notifications")
        )
        self.explicit_content_filter: ContentFilter = try_enum(
            ContentFilter, guild.get("explicit_content_filter", 0)
        )
        self.afk_timeout: int = guild.get("afk_timeout")
        self._icon: Optional[str] = guild.get("icon")
        self._banner: Optional[str] = guild.get("banner")
        self.unavailable: bool = guild.get("unavailable", False)
        self.id: int = int(guild["id"])
        self._roles: Dict[int, Role] = {}
        state = self._state  # speed up attribute access
        for r in guild.get("roles", []):
            role = Role(guild=self, data=r, state=state)
            self._roles[role.id] = role

        self.mfa_level: MFALevel = guild.get("mfa_level")
        self.emojis: Tuple[Emoji, ...] = tuple(
            map(lambda d: state.store_emoji(self, d), guild.get("emojis", []))
        )
        self.stickers: Tuple[GuildSticker, ...] = tuple(
            map(lambda d: state.store_sticker(self, d), guild.get("stickers", []))
        )
        self.features: List[GuildFeature] = guild.get("features", [])
        self._splash: Optional[str] = guild.get("splash")
        self._system_channel_id: Optional[int] = utils.get_as_snowflake(guild, "system_channel_id")
        self.description: Optional[str] = guild.get("description")
        self.max_presences: Optional[int] = guild.get("max_presences")
        self.max_members: Optional[int] = guild.get("max_members")
        self.max_video_channel_users: Optional[int] = guild.get("max_video_channel_users")
        self.premium_tier: int = guild.get("premium_tier", 0)
        self.premium_subscription_count: int = guild.get("premium_subscription_count") or 0
        self._system_channel_flags: int = guild.get("system_channel_flags", 0)
        self.preferred_locale: Optional[str] = guild.get("preferred_locale")
        self._discovery_splash: Optional[str] = guild.get("discovery_splash")
        self._rules_channel_id: Optional[int] = utils.get_as_snowflake(guild, "rules_channel_id")
        self._public_updates_channel_id: Optional[int] = utils.get_as_snowflake(
            guild, "public_updates_channel_id"
        )
        self.nsfw_level: NSFWLevel = try_enum(NSFWLevel, guild.get("nsfw_level", 0))
        self.approximate_presence_count = guild.get("approximate_presence_count")
        self.approximate_member_count = guild.get("approximate_member_count")

        self._stage_instances: Dict[int, StageInstance] = {}
        for s in guild.get("stage_instances", []):
            stage_instance = StageInstance(guild=self, data=s, state=state)
            self._stage_instances[stage_instance.id] = stage_instance

        cache_joined = self._state.member_cache_flags.joined
        self_id = self._state.self_id
        for mdata in guild.get("members", []):
            member = Member(data=mdata, guild=self, state=state)  # type: ignore
            if cache_joined or member.id == self_id:
                self._add_member(member)

        self._sync(guild)
        self._large: Optional[bool] = None if member_count is None else self._member_count >= 250

        self.owner_id: Optional[int] = utils.get_as_snowflake(guild, "owner_id")
        self.afk_channel: Optional[VocalGuildChannel] = self.get_channel(utils.get_as_snowflake(guild, "afk_channel_id"))  # type: ignore

        for obj in guild.get("voice_states", []):
            self._update_voice_state(obj, int(obj["channel_id"]))

        for event in guild.get("guild_scheduled_events") or []:
            self._store_scheduled_event(event)

        self._premium_progress_bar_enabled: Optional[bool] = guild.get(
            "premium_progress_bar_enabled"
        )

    # TODO: refactor/remove?
    def _sync(self, data: GuildPayload) -> None:
        try:
            self._large = data["large"]
        except KeyError:
            pass

        empty_tuple = tuple()
        for presence in data.get("presences", []):
            user_id = int(presence["user"]["id"])
            member = self.get_member(user_id)
            if member is not None:
                member._presence_update(presence, empty_tuple)  # type: ignore

        if "channels" in data:
            channels = data["channels"]
            for c in channels:
                factory, _ = _guild_channel_factory(c["type"])
                if factory:
                    self._add_channel(factory(guild=self, data=c, state=self._state))  # type: ignore

        if "threads" in data:
            threads = data["threads"]
            for thread in threads:
                self._add_thread(Thread(guild=self, state=self._state, data=thread))

    @property
    def channels(self) -> List[GuildChannel]:
        """List[:class:`abc.GuildChannel`]: A list of channels that belong to this guild."""
        return list(self._channels.values())

    @property
    def threads(self) -> List[Thread]:
        """List[:class:`Thread`]: A list of threads that you have permission to view.

        .. versionadded:: 2.0
        """
        return list(self._threads.values())

    @property
    def large(self) -> bool:
        """:class:`bool`: Indicates if the guild is a 'large' guild.

        A large guild is defined as having more than ``large_threshold`` count
        members, which for this library is set to the maximum of 250.
        """
        if self._large is None:
            try:
                return self._member_count >= 250
            except AttributeError:
                return len(self._members) >= 250
        return self._large

    @property
    def invites_disabled(self) -> bool:
        """:class:`bool`: Indicates if the guild's invites are paused.

        .. versionadded:: 2.4
        """
        return "INVITES_DISABLED" in self.features

    @property
    def voice_channels(self) -> List[VoiceChannel]:
        """List[:class:`VoiceChannel`]: A list of voice channels that belong to this guild.

        This is sorted by the position and are in UI order from top to bottom.
        """
        r = [ch for ch in self._channels.values() if isinstance(ch, VoiceChannel)]
        r.sort(key=lambda c: (c.position, c.id))
        return r

    @property
    def stage_channels(self) -> List[StageChannel]:
        """List[:class:`StageChannel`]: A list of stage channels that belong to this guild.

        .. versionadded:: 1.7

        This is sorted by the position and are in UI order from top to bottom.
        """
        r = [ch for ch in self._channels.values() if isinstance(ch, StageChannel)]
        r.sort(key=lambda c: (c.position, c.id))
        return r

    @property
    def me(self) -> Member:
        """:class:`Member`: Similar to :attr:`Client.user` except an instance of :class:`Member`.
        This is essentially used to get the member version of yourself.
        """
        self_id = self._state.user.id  # type: ignore
        # The self member is *always* cached
        return self.get_member(self_id)  # type: ignore

    @property
    def voice_client(self) -> Optional[VoiceProtocol]:
        """Optional[:class:`VoiceProtocol`]: Returns the :class:`VoiceProtocol` associated with this guild, if any."""
        return self._state._get_voice_client(self.id)

    @property
    def text_channels(self) -> List[TextChannel]:
        """List[:class:`TextChannel`]: A list of text channels that belong to this guild.

        This is sorted by the position and are in UI order from top to bottom.
        """
        r = [ch for ch in self._channels.values() if isinstance(ch, TextChannel)]
        r.sort(key=lambda c: (c.position, c.id))
        return r

    @property
    def categories(self) -> List[CategoryChannel]:
        """List[:class:`CategoryChannel`]: A list of categories that belong to this guild.

        This is sorted by the position and are in UI order from top to bottom.
        """
        r = [ch for ch in self._channels.values() if isinstance(ch, CategoryChannel)]
        r.sort(key=lambda c: (c.position, c.id))
        return r

    @property
    def forum_channels(self) -> List[ForumChannel]:
        """List[:class:`ForumChannel`]: A list of forum channels that belong to this guild.

        This is sorted by the position and are in UI order from top to bottom.
        """
        r = [ch for ch in self._channels.values() if isinstance(ch, ForumChannel)]
        r.sort(key=lambda c: (c.position, c.id))
        return r

    @property
    def scheduled_events(self) -> List[ScheduledEvent]:
        """List[:class:`ScheduledEvent`]: A list of scheduled events in this guild.

        .. versionadded:: 2.0
        """
        return list(self._scheduled_events.values())

    @property
    def premium_progress_bar_enabled(self) -> Optional[bool]:
        """Optional[:class:`bool`:] Whether the premium boost progress bar is enabled.

        .. versionadded:: 2.6
        """
        return self._premium_progress_bar_enabled

    def by_category(self) -> List[ByCategoryItem]:
        """Returns every :class:`CategoryChannel` and their associated channels.

        These channels and categories are sorted in the official Discord UI order.

        If the channels do not have a category, then the first element of the tuple is
        ``None``.

        Returns
        -------
        List[Tuple[Optional[:class:`CategoryChannel`], List[:class:`abc.GuildChannel`]]]:
            The categories and their associated channels.
        """
        grouped: Dict[Optional[int], List[GuildChannel]] = {}
        for channel in self._channels.values():
            if isinstance(channel, CategoryChannel):
                grouped.setdefault(channel.id, [])
                continue

            try:
                grouped[channel.category_id].append(channel)
            except KeyError:
                grouped[channel.category_id] = [channel]

        def key(t: ByCategoryItem) -> Tuple[Tuple[int, int], List[GuildChannel]]:
            k, v = t
            return ((k.position, k.id) if k else (-1, -1), v)

        _get = self._channels.get
        as_list: List[ByCategoryItem] = [(_get(k), v) for k, v in grouped.items()]  # type: ignore
        as_list.sort(key=key)
        for _, channels in as_list:
            channels.sort(key=lambda c: (c._sorting_bucket, c.position, c.id))
        return as_list

    def _resolve_channel(self, id: Optional[int], /) -> Optional[Union[GuildChannel, Thread]]:
        if id is None:
            return

        return self._channels.get(id) or self._threads.get(id)

    def get_channel_or_thread(self, channel_id: int, /) -> Optional[Union[Thread, GuildChannel]]:
        """Returns a channel or thread with the given ID.

        .. versionadded:: 2.0

        Parameters
        ----------
        channel_id: :class:`int`
            The ID to search for.

        Returns
        -------
        Optional[Union[:class:`Thread`, :class:`.abc.GuildChannel`]]
            The returned channel or thread or ``None`` if not found.
        """
        return self._channels.get(channel_id) or self._threads.get(channel_id)

    def get_channel(self, channel_id: int, /) -> Optional[GuildChannel]:
        """Returns a channel with the given ID.

        .. note::

            This does *not* search for threads.

        Parameters
        ----------
        channel_id: :class:`int`
            The ID to search for.

        Returns
        -------
        Optional[:class:`.abc.GuildChannel`]
            The returned channel or ``None`` if not found.
        """
        return self._channels.get(channel_id)

    def get_thread(self, thread_id: int, /) -> Optional[Thread]:
        """Returns a thread with the given ID.

        .. versionadded:: 2.0

        Parameters
        ----------
        thread_id: :class:`int`
            The ID to search for.

        Returns
        -------
        Optional[:class:`Thread`]
            The returned thread or ``None`` if not found.
        """
        return self._threads.get(thread_id)

    @property
    def system_channel(self) -> Optional[TextChannel]:
        """Optional[:class:`TextChannel`]: Returns the guild's channel used for system messages.

        If no channel is set, then this returns ``None``.
        """
        channel_id = self._system_channel_id
        return channel_id and self._channels.get(channel_id)  # type: ignore

    @property
    def system_channel_flags(self) -> SystemChannelFlags:
        """:class:`SystemChannelFlags`: Returns the guild's system channel settings."""
        return SystemChannelFlags._from_value(self._system_channel_flags)

    @property
    def rules_channel(self) -> Optional[TextChannel]:
        """Optional[:class:`TextChannel`]: Return's the guild's channel used for the rules.
        The guild must be a Community guild.

        If no channel is set, then this returns ``None``.

        .. versionadded:: 1.3
        """
        channel_id = self._rules_channel_id
        return channel_id and self._channels.get(channel_id)  # type: ignore

    @property
    def public_updates_channel(self) -> Optional[TextChannel]:
        """Optional[:class:`TextChannel`]: Return's the guild's channel where admins and
        moderators of the guilds receive notices from Discord. The guild must be a
        Community guild.

        If no channel is set, then this returns ``None``.

        .. versionadded:: 1.4
        """
        channel_id = self._public_updates_channel_id
        return channel_id and self._channels.get(channel_id)  # type: ignore

    @property
    def emoji_limit(self) -> int:
        """:class:`int`: The maximum number of emoji slots this guild has."""
        more_emoji = 200 if "MORE_EMOJI" in self.features else 50
        return max(more_emoji, self._PREMIUM_GUILD_LIMITS[self.premium_tier].emoji)

    @property
    def sticker_limit(self) -> int:
        """:class:`int`: The maximum number of sticker slots this guild has.

        .. versionadded:: 2.0
        """
        more_stickers = 60 if "MORE_STICKERS" in self.features else 5
        return max(more_stickers, self._PREMIUM_GUILD_LIMITS[self.premium_tier].stickers)

    @property
    def bitrate_limit(self) -> float:
        """:class:`float`: The maximum bitrate for voice channels this guild can have."""
        vip_guild = (
            self._PREMIUM_GUILD_LIMITS[1].bitrate if "VIP_REGIONS" in self.features else 96e3
        )
        return max(vip_guild, self._PREMIUM_GUILD_LIMITS[self.premium_tier].bitrate)

    @property
    def filesize_limit(self) -> int:
        """:class:`int`: The maximum number of bytes files can have when uploaded to this guild."""
        return self._PREMIUM_GUILD_LIMITS[self.premium_tier].filesize

    @property
    def members(self) -> List[Member]:
        """List[:class:`Member`]: A list of members that belong to this guild."""
        return list(self._members.values())

    @property
    def bots(self) -> List[Member]:
        """List[:class:`Member`]: A list of bots that belong to this guild.

        .. warning::

            Due to a Discord limitation, in order for this attribute to remain up-to-date and
            accurate, it requires :attr:`Intents.members` to be specified.

        .. versionadded:: 2.0"""
        return [m for m in self._members.values() if m.bot]

    @property
    def humans(self) -> List[Member]:
        """List[:class:`Member`]: A list of user accounts that belong to this guild.

        .. warning::

            Due to a Discord limitation, in order for this attribute to remain up-to-date and
            accurate, it requires :attr:`Intents.members` to be specified.

        .. versionadded:: 2.0"""
        return [m for m in self._members.values() if not m.bot]

    def get_member(self, user_id: int, /) -> Optional[Member]:
        """Returns a member with the given ID.

        Parameters
        ----------
        user_id: :class:`int`
            The ID to search for.

        Returns
        -------
        Optional[:class:`Member`]
            The member or ``None`` if not found.
        """
        return self._members.get(user_id)

    @property
    def premium_subscribers(self) -> List[Member]:
        """List[:class:`Member`]: A list of members who have "boosted" this guild."""
        return [member for member in self.members if member.premium_since is not None]

    @property
    def roles(self) -> List[Role]:
        """List[:class:`Role`]: Returns a :class:`list` of the guild's roles in hierarchy order.

        The first element of this list will be the lowest role in the
        hierarchy.
        """
        return sorted(self._roles.values())

    def get_role(self, role_id: int, /) -> Optional[Role]:
        """Returns a role with the given ID.

        Parameters
        ----------
        role_id: :class:`int`
            The ID to search for.

        Returns
        -------
        Optional[:class:`Role`]
            The role or ``None`` if not found.
        """
        return self._roles.get(role_id)

    @property
    def default_role(self) -> Role:
        """:class:`Role`: Gets the @everyone role that all members have by default."""
        # The @everyone role is *always* given
        return self.get_role(self.id)  # type: ignore

    @property
    def premium_subscriber_role(self) -> Optional[Role]:
        """Optional[:class:`Role`]: Gets the premium subscriber role, AKA "boost" role, in this guild.

        .. versionadded:: 1.6
        """
        for role in self._roles.values():
            if role.is_premium_subscriber():
                return role
        return None

    @property
    def self_role(self) -> Optional[Role]:
        """Optional[:class:`Role`]: Gets the role associated with this client's user, if any.

        .. versionadded:: 1.6
        """
        self_id = self._state.self_id
        for role in self._roles.values():
            tags = role.tags
            if tags and tags.bot_id == self_id:
                return role
        return None

    @property
    def stage_instances(self) -> List[StageInstance]:
        """List[:class:`StageInstance`]: Returns a :class:`list` of the guild's stage instances that
        are currently running.

        .. versionadded:: 2.0
        """
        return list(self._stage_instances.values())

    def get_stage_instance(self, stage_instance_id: int, /) -> Optional[StageInstance]:
        """Returns a stage instance with the given ID.

        .. versionadded:: 2.0

        Parameters
        ----------
        stage_instance_id: :class:`int`
            The ID to search for.

        Returns
        -------
        Optional[:class:`StageInstance`]
            The stage instance or ``None`` if not found.
        """
        return self._stage_instances.get(stage_instance_id)

    @property
    def owner(self) -> Optional[Member]:
        """Optional[:class:`Member`]: The member that owns the guild."""
        return self.get_member(self.owner_id)  # type: ignore

    @property
    def icon(self) -> Optional[Asset]:
        """Optional[:class:`Asset`]: Returns the guild's icon asset, if available."""
        if self._icon is None:
            return None
        return Asset._from_guild_icon(self._state, self.id, self._icon)

    @property
    def banner(self) -> Optional[Asset]:
        """Optional[:class:`Asset`]: Returns the guild's banner asset, if available."""
        if self._banner is None:
            return None
        return Asset._from_guild_image(self._state, self.id, self._banner, path="banners")

    @property
    def splash(self) -> Optional[Asset]:
        """Optional[:class:`Asset`]: Returns the guild's invite splash asset, if available."""
        if self._splash is None:
            return None
        return Asset._from_guild_image(self._state, self.id, self._splash, path="splashes")

    @property
    def discovery_splash(self) -> Optional[Asset]:
        """Optional[:class:`Asset`]: Returns the guild's discovery splash asset, if available."""
        if self._discovery_splash is None:
            return None
        return Asset._from_guild_image(
            self._state, self.id, self._discovery_splash, path="discovery-splashes"
        )

    @property
    def member_count(self) -> Optional[int]:
        """Optional[:class:`int`]: Returns the true member count, if available.

        .. warning::

            Due to a Discord limitation, in order for this attribute to remain up-to-date and
            accurate, it requires :attr:`Intents.members` to be specified.

        """
        return getattr(self, "_member_count", None)

    @property
    def chunked(self) -> bool:
        """:class:`bool`: Returns a boolean indicating if the guild is "chunked".

        A chunked guild means that :attr:`member_count` is equal to the
        number of members stored in the internal :attr:`members` cache.

        If this value returns ``False``, then you should request for
        offline members.
        """
        count = getattr(self, "_member_count", None)
        if count is None:
            return False
        return count == len(self._members)

    @property
    def shard_id(self) -> int:
        """:class:`int`: Returns the shard ID for this guild if applicable."""
        count = self._state.shard_count
        if count is None:
            return 0
        return (self.id >> 22) % count

    @property
    def created_at(self) -> datetime.datetime:
        """:class:`datetime.datetime`: Returns the guild's creation time in UTC."""
        return utils.snowflake_time(self.id)

    def get_member_named(self, name: str, /) -> Optional[Member]:
        """Returns the first member found that matches the name provided.

        The name can have an optional discriminator argument, e.g. "Jake#0001"
        or "Jake" will both do the lookup. However the former will give a more
        precise result. Note that the discriminator must have all 4 digits
        for this to work.

        If a nickname is passed, then it is looked up via the nickname. Note
        however, that a nickname + discriminator combo will not lookup the nickname
        but rather the username + discriminator combo due to nickname + discriminator
        not being unique.

        If no member is found, ``None`` is returned.

        Parameters
        ----------
        name: :class:`str`
            The name of the member to lookup with an optional discriminator.

        Returns
        -------
        Optional[:class:`Member`]
            The member in this guild with the associated name. If not found
            then ``None`` is returned.
        """

        result = None
        members = self.members
        if len(name) > 5 and name[-5] == "#":
            # The 5 length is checking to see if #0000 is in the string,
            # as a#0000 has a length of 6, the minimum for a potential
            # discriminator lookup.
            potential_discriminator = name[-4:]

            # do the actual lookup and return if found
            # if it isn't found then we'll do a full name lookup below.
            result = utils.get(members, name=name[:-5], discriminator=potential_discriminator)
            if result is not None:
                return result

        def pred(m: Member) -> bool:
            return m.nick == name or m.name == name

        return utils.find(pred, members)

    def _create_channel(
        self,
        name: str,
        channel_type: ChannelType,
        overwrites: MissingOr[Dict[Union[Role, Member], PermissionOverwrite]] = MISSING,
        category: Optional[Snowflake] = None,
        **options: Any,
    ):
        if overwrites is MISSING:
            overwrites = {}
        elif not isinstance(overwrites, dict):
            raise InvalidArgument("overwrites parameter expects a dict.")

        perms = []
        for target, perm in overwrites.items():
            if not isinstance(perm, PermissionOverwrite):
                raise InvalidArgument(
                    f"Expected PermissionOverwrite received {perm.__class__.__name__}"
                )

            allow, deny = perm.pair()
            payload = {"allow": allow.value, "deny": deny.value, "id": target.id}

            if isinstance(target, Role):
                payload["type"] = abc._Overwrites.ROLE
            else:
                payload["type"] = abc._Overwrites.MEMBER

            perms.append(payload)

        parent_id = category.id if category else None
        return self._state.http.create_channel(
            self.id,
            channel_type.value,
            name=name,
            parent_id=parent_id,
            permission_overwrites=perms,
            **options,
        )

    async def create_text_channel(
        self,
        name: str,
        *,
        reason: Optional[str] = None,
        category: Optional[CategoryChannel] = None,
        position: MissingOr[int] = MISSING,
        topic: MissingOr[str] = MISSING,
        slowmode_delay: MissingOr[int] = MISSING,
        nsfw: MissingOr[bool] = MISSING,
        overwrites: MissingOr[Dict[Union[Role, Member], PermissionOverwrite]] = MISSING,
        default_thread_slowmode_delay: MissingOr[int] = MISSING,
    ) -> TextChannel:
        """|coro|

        Creates a :class:`TextChannel` for the guild.

        Note that you need the :attr:`~Permissions.manage_channels` permission
        to create the channel.

        The ``overwrites`` parameter can be used to create a 'secret'
        channel upon creation. This parameter expects a :class:`dict` of
        overwrites with the target (either a :class:`Member` or a :class:`Role`)
        as the key and a :class:`PermissionOverwrite` as the value.

        .. note::

            Creating a channel of a specified position will not update the position of
            other channels to follow suit. A follow-up call to :meth:`~TextChannel.edit`
            will be required to update the position of the channel in the channel list.

        Examples
        --------

        Creating a basic channel:

        .. code-block:: python3

            channel = await guild.create_text_channel('cool-channel')

        Creating a "secret" channel:

        .. code-block:: python3

            overwrites = {
                guild.default_role: nextcord.PermissionOverwrite(read_messages=False),
                guild.me: nextcord.PermissionOverwrite(read_messages=True)
            }

            channel = await guild.create_text_channel('secret', overwrites=overwrites)

        Parameters
        ----------
        name: :class:`str`
            The channel's name.
        overwrites: Dict[Union[:class:`Role`, :class:`Member`], :class:`PermissionOverwrite`]
            A :class:`dict` of target (either a role or a member) to
            :class:`PermissionOverwrite` to apply upon creation of a channel.
            Useful for creating secret channels.
        category: Optional[:class:`CategoryChannel`]
            The category to place the newly created channel under.
            The permissions will be automatically synced to category if no
            overwrites are provided.
        position: :class:`int`
            The position in the channel list. This is a number that starts
            at 0. e.g. the top channel is position 0.
        topic: :class:`str`
            The new channel's topic.
        slowmode_delay: :class:`int`
            Specifies the slowmode rate limit for user in this channel, in seconds.
            The maximum value possible is ``21600``.
        nsfw: :class:`bool`
            To mark the channel as NSFW or not.
        reason: Optional[:class:`str`]
            The reason for creating this channel. Shows up on the audit log.

        Raises
        ------
        Forbidden
            You do not have the proper permissions to create this channel.
        HTTPException
            Creating the channel failed.
        InvalidArgument
            The permission overwrite information is not in proper form.

        Returns
        -------
        :class:`TextChannel`
            The channel that was just created.
        """

        options = {}
        if position is not MISSING:
            options["position"] = position

        if topic is not MISSING:
            options["topic"] = topic

        if slowmode_delay is not MISSING:
            options["rate_limit_per_user"] = slowmode_delay

        if nsfw is not MISSING:
            options["nsfw"] = nsfw

        if default_thread_slowmode_delay is not MISSING:
            options["default_thread_rate_limit_per_user"] = default_thread_slowmode_delay

        data = await self._create_channel(
            name,
            overwrites=overwrites,
            channel_type=ChannelType.text,
            category=category,
            reason=reason,
            **options,
        )
        channel = TextChannel(state=self._state, guild=self, data=data)  # type: ignore
        # payload *should* contain all text channel info

        # temporarily add to the cache
        self._channels[channel.id] = channel
        return channel

    async def create_voice_channel(
        self,
        name: str,
        *,
        reason: Optional[str] = None,
        category: Optional[CategoryChannel] = None,
        position: MissingOr[int] = MISSING,
        bitrate: MissingOr[int] = MISSING,
        user_limit: MissingOr[int] = MISSING,
        rtc_region: MissingOr[Optional[VoiceRegion]] = MISSING,
        video_quality_mode: MissingOr[VideoQualityMode] = MISSING,
        overwrites: MissingOr[Dict[Union[Role, Member], PermissionOverwrite]] = MISSING,
    ) -> VoiceChannel:
        """|coro|

        This is similar to :meth:`create_text_channel` except makes a :class:`VoiceChannel` instead.

        Parameters
        ----------
        name: :class:`str`
            The channel's name.
        overwrites: Dict[Union[:class:`Role`, :class:`Member`], :class:`PermissionOverwrite`]
            A :class:`dict` of target (either a role or a member) to
            :class:`PermissionOverwrite` to apply upon creation of a channel.
            Useful for creating secret channels.
        category: Optional[:class:`CategoryChannel`]
            The category to place the newly created channel under.
            The permissions will be automatically synced to category if no
            overwrites are provided.
        position: :class:`int`
            The position in the channel list. This is a number that starts
            at 0. e.g. the top channel is position 0.
        bitrate: :class:`int`
            The channel's preferred audio bitrate in bits per second.
        user_limit: :class:`int`
            The channel's limit for number of members that can be in a voice channel.
        rtc_region: Optional[:class:`VoiceRegion`]
            The region for the voice channel's voice communication.
            A value of ``None`` indicates automatic voice region detection.

            .. versionadded:: 1.7
        video_quality_mode: :class:`VideoQualityMode`
            The camera video quality for the voice channel's participants.

            .. versionadded:: 2.0
        reason: Optional[:class:`str`]
            The reason for creating this channel. Shows up on the audit log.

        Raises
        ------
        Forbidden
            You do not have the proper permissions to create this channel.
        HTTPException
            Creating the channel failed.
        InvalidArgument
            The permission overwrite information is not in proper form.

        Returns
        -------
        :class:`VoiceChannel`
            The channel that was just created.
        """
        options = {}
        if position is not MISSING:
            options["position"] = position

        if bitrate is not MISSING:
            options["bitrate"] = bitrate

        if user_limit is not MISSING:
            options["user_limit"] = user_limit

        if rtc_region is not MISSING:
            options["rtc_region"] = None if rtc_region is None else str(rtc_region)

        if video_quality_mode is not MISSING:
            options["video_quality_mode"] = video_quality_mode.value

        data = await self._create_channel(
            name,
            overwrites=overwrites,
            channel_type=ChannelType.voice,
            category=category,
            reason=reason,
            **options,
        )
        channel = VoiceChannel(state=self._state, guild=self, data=data)  # type: ignore
        # payload *should* contain all voice channel info

        # temporarily add to the cache
        self._channels[channel.id] = channel
        return channel

    async def create_stage_channel(
        self,
        name: str,
        *,
        topic: str,
        position: MissingOr[int] = MISSING,
        overwrites: MissingOr[Dict[Union[Role, Member], PermissionOverwrite]] = MISSING,
        category: Optional[CategoryChannel] = None,
        reason: Optional[str] = None,
    ) -> StageChannel:
        """|coro|

        This is similar to :meth:`create_text_channel` except makes a :class:`StageChannel` instead.

        .. versionadded:: 1.7

        Parameters
        ----------
        name: :class:`str`
            The channel's name.
        topic: :class:`str`
            The new channel's topic.
        overwrites: Dict[Union[:class:`Role`, :class:`Member`], :class:`PermissionOverwrite`]
            A :class:`dict` of target (either a role or a member) to
            :class:`PermissionOverwrite` to apply upon creation of a channel.
            Useful for creating secret channels.
        category: Optional[:class:`CategoryChannel`]
            The category to place the newly created channel under.
            The permissions will be automatically synced to category if no
            overwrites are provided.
        position: :class:`int`
            The position in the channel list. This is a number that starts
            at 0. e.g. the top channel is position 0.
        reason: Optional[:class:`str`]
            The reason for creating this channel. Shows up on the audit log.

        Raises
        ------
        Forbidden
            You do not have the proper permissions to create this channel.
        HTTPException
            Creating the channel failed.
        InvalidArgument
            The permission overwrite information is not in proper form.

        Returns
        -------
        :class:`StageChannel`
            The channel that was just created.
        """

        options: Dict[str, Any] = {
            "topic": topic,
        }
        if position is not MISSING:
            options["position"] = position

        data = await self._create_channel(
            name,
            overwrites=overwrites,
            channel_type=ChannelType.stage_voice,
            category=category,
            reason=reason,
            **options,
        )
        channel = StageChannel(state=self._state, guild=self, data=data)  # type: ignore
        # payload *should* contain all stage channel info

        # temporarily add to the cache
        self._channels[channel.id] = channel
        return channel

    async def create_category(
        self,
        name: str,
        *,
        overwrites: MissingOr[Dict[Union[Role, Member], PermissionOverwrite]] = MISSING,
        reason: Optional[str] = None,
        position: MissingOr[int] = MISSING,
    ) -> CategoryChannel:
        """|coro|

        Same as :meth:`create_text_channel` except makes a :class:`CategoryChannel` instead.

        .. note::

            The ``category`` parameter is not supported in this function since categories
            cannot have categories.

        Raises
        ------
        Forbidden
            You do not have the proper permissions to create this channel.
        HTTPException
            Creating the channel failed.
        InvalidArgument
            The permission overwrite information is not in proper form.

        Returns
        -------
        :class:`CategoryChannel`
            The channel that was just created.
        """
        options: Dict[str, Any] = {}
        if position is not MISSING:
            options["position"] = position

        data = await self._create_channel(
            name, overwrites=overwrites, channel_type=ChannelType.category, reason=reason, **options
        )
        channel = CategoryChannel(state=self._state, guild=self, data=data)  # type: ignore
        # payload *should* contain all category channel info

        # temporarily add to the cache
        self._channels[channel.id] = channel
        return channel

    async def create_forum_channel(
        self,
        name: str,
        *,
        topic: str,
        position: MissingOr[int] = MISSING,
        overwrites: MissingOr[Dict[Union[Role, Member], PermissionOverwrite]] = MISSING,
        category: Optional[CategoryChannel] = None,
        default_thread_slowmode_delay: MissingOr[int] = MISSING,
        default_reaction: MissingOr[Optional[Union[Emoji, PartialEmoji, str]]] = MISSING,
        available_tags: MissingOr[List[ForumTag]] = MISSING,
        reason: Optional[str] = None,
<<<<<<< HEAD
        default_sort_order: MissingOr[SortOrderType] = MISSING,
=======
        default_sort_order: SortOrderType = MISSING,
        default_forum_layout: Optional[ForumLayoutType] = None,
>>>>>>> 4383194b
    ) -> ForumChannel:
        """|coro|

        This is similar to :meth:`create_text_channel` except makes a :class:`ForumChannel` instead.

        .. versionadded:: 2.1

        .. versionchanged:: 2.5

            Added the ``default_forum_layout`` parameter.

        Parameters
        ----------
        name: :class:`str`
            The channel's name.
        topic: :class:`str`
            The new channel's topic.
        overwrites: Dict[Union[:class:`Role`, :class:`Member`], :class:`PermissionOverwrite`]
            A :class:`dict` of target (either a role or a member) to
            :class:`PermissionOverwrite` to apply upon creation of a channel.
            Useful for creating secret channels.
        category: Optional[:class:`CategoryChannel`]
            The category to place the newly created channel under.
            The permissions will be automatically synced to category if no
            overwrites are provided.
        position: :class:`int`
            The position in the channel list. This is a number that starts
            at 0. e.g. the top channel is position 0.
        reason: Optional[:class:`str`]
            The reason for creating this channel. Shows up on the audit log.
        default_sort_order: Optional[:class:`SortOrderType`]
            The default sort order used to sort posts in this channel.

            .. versionadded:: 2.3
        default_thread_slowmode_delay: :class:`int`
            The default slowmode delay for threads created in this channel.
            Must be between ``0`` and ``21600``.

            .. versionadded:: 2.4
        default_reaction: Optional[Union[:class:`Emoji`, :class:`PartialEmoji`, :class:`str`]]
            The default reaction for threads created in this channel.

            .. versionadded:: 2.4
        available_tags: List[:class:`ForumTag`]
            The available tags for threads created in this channel.

            .. versionadded:: 2.4
        default_forum_layout: Optional[:class:`ForumLayoutType`]
            The default layout type used to display posts in this forum.

        Raises
        ------
        Forbidden
            You do not have the proper permissions to create this channel.
        HTTPException
            Creating the channel failed.
        InvalidArgument
            The permission overwrite information is not in proper form.

        Returns
        -------
        :class:`ForumChannel`
            The channel that was just created.
        """

        options: Dict[str, Any] = {
            "topic": topic,
        }
        if position is not MISSING:
            options["position"] = position

        if default_sort_order is not MISSING:
            options["default_sort_order"] = default_sort_order.value

        if default_thread_slowmode_delay is not MISSING:
            options["default_thread_rate_limit_per_user"] = default_thread_slowmode_delay

        if available_tags is not MISSING:
            options["available_tags"] = [tag.payload for tag in available_tags]

        if default_reaction is not MISSING:
            if isinstance(default_reaction, str):
                default_reaction = PartialEmoji.from_str(default_reaction)

            if default_reaction is None:
                options["default_reaction_emoji"] = None
            else:
                options["default_reaction_emoji"] = (
                    {
                        "emoji_id": default_reaction.id,
                    }
                    if default_reaction.id is not None
                    else {
                        "emoji_name": default_reaction.name,
                    }
                )

        if default_forum_layout is not None:
            options["default_forum_layout"] = default_forum_layout.value

        data = await self._create_channel(
            name,
            overwrites=overwrites,
            channel_type=ChannelType.forum,
            category=category,
            reason=reason,
            **options,
        )
        channel = ForumChannel(state=self._state, guild=self, data=data)  # type: ignore
        # payload *should* contain all forum channel info

        # temporarily add to the cache
        self._channels[channel.id] = channel
        return channel

    create_category_channel = create_category

    async def leave(self) -> None:
        """|coro|

        Leaves the guild.

        .. note::

            You cannot leave the guild that you own, you must delete it instead
            via :meth:`delete`.

        Raises
        ------
        HTTPException
            Leaving the guild failed.
        """
        await self._state.http.leave_guild(self.id)

    async def delete(self) -> None:
        """|coro|

        Deletes the guild. You must be the guild owner to delete the
        guild.

        Raises
        ------
        HTTPException
            Deleting the guild failed.
        Forbidden
            You do not have permissions to delete the guild.
        """

        await self._state.http.delete_guild(self.id)

    async def edit(
        self,
        *,
<<<<<<< HEAD
        reason: Optional[str] = None,
        name: MissingOr[str] = MISSING,
        description: MissingOr[Optional[str]] = MISSING,
        icon: MissingOr[Optional[Union[bytes, Asset, Attachment, File]]] = MISSING,
        banner: MissingOr[Optional[Union[bytes, Asset, Attachment, File]]] = MISSING,
        splash: MissingOr[Optional[Union[bytes, Asset, Attachment, File]]] = MISSING,
        discovery_splash: MissingOr[Optional[Union[bytes, Asset, Attachment, File]]] = MISSING,
        community: MissingOr[bool] = MISSING,
        region: MissingOr[Optional[Union[str, VoiceRegion]]] = MISSING,
        afk_channel: MissingOr[Optional[VoiceChannel]] = MISSING,
        owner: MissingOr[Snowflake] = MISSING,
        afk_timeout: MissingOr[int] = MISSING,
        default_notifications: MissingOr[NotificationLevel] = MISSING,
        verification_level: MissingOr[VerificationLevel] = MISSING,
        explicit_content_filter: MissingOr[ContentFilter] = MISSING,
        vanity_code: MissingOr[str] = MISSING,
        system_channel: MissingOr[Optional[TextChannel]] = MISSING,
        system_channel_flags: MissingOr[SystemChannelFlags] = MISSING,
        preferred_locale: MissingOr[str] = MISSING,
        rules_channel: MissingOr[Optional[TextChannel]] = MISSING,
        public_updates_channel: MissingOr[Optional[TextChannel]] = MISSING,
=======
        reason: Optional[str] = MISSING,
        name: str = MISSING,
        description: Optional[str] = MISSING,
        icon: Optional[Union[bytes, Asset, Attachment, File]] = MISSING,
        banner: Optional[Union[bytes, Asset, Attachment, File]] = MISSING,
        splash: Optional[Union[bytes, Asset, Attachment, File]] = MISSING,
        discovery_splash: Optional[Union[bytes, Asset, Attachment, File]] = MISSING,
        community: bool = MISSING,
        region: Optional[Union[str, VoiceRegion]] = MISSING,
        afk_channel: Optional[VoiceChannel] = MISSING,
        owner: Snowflake = MISSING,
        afk_timeout: int = MISSING,
        default_notifications: NotificationLevel = MISSING,
        verification_level: VerificationLevel = MISSING,
        explicit_content_filter: ContentFilter = MISSING,
        vanity_code: str = MISSING,
        system_channel: Optional[TextChannel] = MISSING,
        system_channel_flags: SystemChannelFlags = MISSING,
        preferred_locale: str = MISSING,
        rules_channel: Optional[TextChannel] = MISSING,
        public_updates_channel: Optional[TextChannel] = MISSING,
        invites_disabled: bool = MISSING,
        premium_progress_bar_enabled: bool = MISSING,
>>>>>>> 4383194b
    ) -> Guild:
        r"""|coro|

        Edits the guild.

        You must have the :attr:`~Permissions.manage_guild` permission
        to edit the guild.

        .. versionchanged:: 1.4
            The ``rules_channel`` and ``public_updates_channel`` keyword-only parameters were added.

        .. versionchanged:: 2.0
            The ``discovery_splash`` and ``community`` keyword-only parameters were added.

        .. versionchanged:: 2.0
            The newly updated guild is returned.

        .. versionchanged:: 2.1
            The ``icon``, ``banner``, ``splash``, ``discovery_splash``
            parameters now accept :class:`File`, :class:`Attachment`, and :class:`Asset`.

        .. versionchanged:: 2.4
            The ``invites_disabled`` parameter has been added.

        .. versionchanged:: 2.6
            The ``premium_progress_bar_enabled`` parameter has been added.

        Parameters
        ----------
        name: :class:`str`
            The new name of the guild.
        description: Optional[:class:`str`]
            The new description of the guild. Could be ``None`` for no description.
            This is only available to guilds that contain ``PUBLIC`` in :attr:`Guild.features`.
        icon: Optional[Union[:class:`bytes`, :class:`Asset`, :class:`Attachment`, :class:`File`]]
            A :term:`py:bytes-like object`, :class:`File`, :class:`Attachment`, or :class:`Asset`
            representing the icon. Only PNG/JPEG is supported. GIF is only available to guilds that contain
            ``ANIMATED_ICON`` in :attr:`Guild.features`. Could be ``None`` to denote removal of the icon.
        banner: Optional[Union[:class:`bytes`, :class:`Asset`, :class:`Attachment`, :class:`File`]]
            A :term:`py:bytes-like object`, :class:`File`, :class:`Attachment`, or :class:`Asset`
            representing the banner. Could be ``None`` to denote removal of the banner.
            This is only available to guilds that contain ``BANNER`` in :attr:`Guild.features`.
        splash: Optional[Union[:class:`bytes`, :class:`Asset`, :class:`Attachment`, :class:`File`]]
            A :term:`py:bytes-like object`, :class:`File`, :class:`Attachment`, or :class:`Asset`
            representing the invite splash. Only PNG/JPEG supported. Could be ``None`` to denote removing the
            splash. This is only available to guilds that contain ``INVITE_SPLASH`` in :attr:`Guild.features`.
        discovery_splash: Optional[Union[:class:`bytes`, :class:`Asset`, :class:`Attachment`, :class:`File`]]
            A :term:`py:bytes-like object`, :class:`File`, :class:`Attachment`, or :class:`Asset`
            representing the discovery splash. Only PNG/JPEG supported. Could be ``None`` to denote removing the
            splash. This is only available to guilds that contain ``DISCOVERABLE`` in :attr:`Guild.features`.
        community: :class:`bool`
            Whether the guild should be a Community guild. If set to ``True``\, both ``rules_channel``
            and ``public_updates_channel`` parameters are required.
        region: Union[:class:`str`, :class:`VoiceRegion`]
            The new region for the guild's voice communication.
        afk_channel: Optional[:class:`VoiceChannel`]
            The new channel that is the AFK channel. Could be ``None`` for no AFK channel.
        afk_timeout: :class:`int`
            The number of seconds until someone is moved to the AFK channel.
        owner: :class:`Member`
            The new owner of the guild to transfer ownership to. Note that you must
            be owner of the guild to do this.
        verification_level: :class:`VerificationLevel`
            The new verification level for the guild.
        default_notifications: :class:`NotificationLevel`
            The new default notification level for the guild.
        explicit_content_filter: :class:`ContentFilter`
            The new explicit content filter for the guild.
        vanity_code: :class:`str`
            The new vanity code for the guild.
        system_channel: Optional[:class:`TextChannel`]
            The new channel that is used for the system channel. Could be ``None`` for no system channel.
        system_channel_flags: :class:`SystemChannelFlags`
            The new system channel settings to use with the new system channel.
        preferred_locale: :class:`str`
            The new preferred locale for the guild. Used as the primary language in the guild.
            If set, this must be an ISO 639 code, e.g. ``en-US`` or ``ja`` or ``zh-CN``.
        rules_channel: Optional[:class:`TextChannel`]
            The new channel that is used for rules. This is only available to
            guilds that contain ``PUBLIC`` in :attr:`Guild.features`. Could be ``None`` for no rules
            channel.
        public_updates_channel: Optional[:class:`TextChannel`]
            The new channel that is used for public updates from Discord. This is only available to
            guilds that contain ``PUBLIC`` in :attr:`Guild.features`. Could be ``None`` for no
            public updates channel.
        invites_disabled: :class:`bool`
            Whether the invites should be paused for the guild.
            This will prevent new users from joining said guild.
        premium_progress_bar_enabled: :class:`bool`
            Whether the premium guild boost progress bar is enabled.
        reason: Optional[:class:`str`]
            The reason for editing this guild. Shows up on the audit log.

        Raises
        ------
        Forbidden
            You do not have permissions to edit the guild.
        HTTPException
            Editing the guild failed.
        InvalidArgument
            The image format passed in to ``icon`` is invalid. It must be
            PNG or JPG. This is also raised if you are not the owner of the
            guild and request an ownership transfer.

        Returns
        -------
        :class:`Guild`
            The newly updated guild. Note that this has the same limitations as
            mentioned in :meth:`Client.fetch_guild` and may not have full data.
        """

        http = self._state.http

        if vanity_code is not MISSING:
            await http.change_vanity_code(self.id, vanity_code, reason=reason)

        fields: Dict[str, Any] = {}
        if name is not MISSING:
            fields["name"] = name

        if description is not MISSING:
            fields["description"] = description

        if preferred_locale is not MISSING:
            fields["preferred_locale"] = preferred_locale

        if afk_timeout is not MISSING:
            fields["afk_timeout"] = afk_timeout

        if icon is not MISSING:
            fields["icon"] = await utils.obj_to_base64_data(icon)

        if banner is not MISSING:
            fields["banner"] = await utils.obj_to_base64_data(banner)

        if splash is not MISSING:
            fields["splash"] = await utils.obj_to_base64_data(splash)

        if discovery_splash is not MISSING:
            fields["discovery_splash"] = await utils.obj_to_base64_data(discovery_splash)

        if default_notifications is not MISSING:
            if not isinstance(default_notifications, NotificationLevel):
                raise InvalidArgument(
                    "default_notifications field must be of type NotificationLevel"
                )
            fields["default_message_notifications"] = default_notifications.value

        if afk_channel is not MISSING:
            if afk_channel is None:
                fields["afk_channel_id"] = afk_channel
            else:
                fields["afk_channel_id"] = afk_channel.id

        if system_channel is not MISSING:
            if system_channel is None:
                fields["system_channel_id"] = system_channel
            else:
                fields["system_channel_id"] = system_channel.id

        if rules_channel is not MISSING:
            if rules_channel is None:
                fields["rules_channel_id"] = rules_channel
            else:
                fields["rules_channel_id"] = rules_channel.id

        if public_updates_channel is not MISSING:
            if public_updates_channel is None:
                fields["public_updates_channel_id"] = public_updates_channel
            else:
                fields["public_updates_channel_id"] = public_updates_channel.id

        if owner is not MISSING:
            if self.owner_id != self._state.self_id:
                raise InvalidArgument("To transfer ownership you must be the owner of the guild.")

            fields["owner_id"] = owner.id

        if region is not MISSING:
            fields["region"] = str(region)

        if verification_level is not MISSING:
            if not isinstance(verification_level, VerificationLevel):
                raise InvalidArgument("verification_level field must be of type VerificationLevel")

            fields["verification_level"] = verification_level.value

        if explicit_content_filter is not MISSING:
            if not isinstance(explicit_content_filter, ContentFilter):
                raise InvalidArgument("explicit_content_filter field must be of type ContentFilter")

            fields["explicit_content_filter"] = explicit_content_filter.value

        if system_channel_flags is not MISSING:
            if not isinstance(system_channel_flags, SystemChannelFlags):
                raise InvalidArgument(
                    "system_channel_flags field must be of type SystemChannelFlags"
                )

            fields["system_channel_flags"] = system_channel_flags.value

        if premium_progress_bar_enabled is not MISSING:
            fields["premium_progress_bar_enabled"] = premium_progress_bar_enabled

        if community is not MISSING:
            features = []
            if community:
                if "rules_channel_id" in fields and "public_updates_channel_id" in fields:
                    features.append("COMMUNITY")
                else:
                    raise InvalidArgument(
                        "community field requires both rules_channel and public_updates_channel fields to be provided"
                    )

            fields["features"] = features

        if invites_disabled is not MISSING:
            features = self.features.copy()

            if invites_disabled:
                features.append("INVITES_DISABLED")
            else:
                if "INVITES_DISABLED" in features:
                    features.remove("INVITES_DISABLED")

            fields["features"] = features

        data = await http.edit_guild(self.id, reason=reason, **fields)
        return Guild(data=data, state=self._state)

    async def fetch_channels(self) -> Sequence[GuildChannel]:
        """|coro|

        Retrieves all :class:`abc.GuildChannel` that the guild has.

        .. note::

            This method is an API call. For general usage, consider :attr:`channels` instead.

        .. versionadded:: 1.2

        Raises
        ------
        InvalidData
            An unknown channel type was received from Discord.
        HTTPException
            Retrieving the channels failed.

        Returns
        -------
        Sequence[:class:`abc.GuildChannel`]
            All channels in the guild.
        """
        data = await self._state.http.get_all_guild_channels(self.id)

        def convert(d):
            factory, _ = _guild_channel_factory(d["type"])
            if factory is None:
                raise InvalidData("Unknown channel type {type} for channel ID {id}.".format_map(d))

            channel = factory(guild=self, state=self._state, data=d)
            return channel

        return [convert(d) for d in data]

    async def active_threads(self) -> List[Thread]:
        """|coro|

        Returns a list of active :class:`Thread` that the client can access.

        This includes both private and public threads.

        .. versionadded:: 2.0

        Raises
        ------
        HTTPException
            The request to get the active threads failed.

        Returns
        -------
        List[:class:`Thread`]
            The active threads
        """
        data = await self._state.http.get_active_threads(self.id)
        threads = [Thread(guild=self, state=self._state, data=d) for d in data.get("threads", [])]
        thread_lookup: Dict[int, Thread] = {thread.id: thread for thread in threads}
        for member in data.get("members", []):
            thread = thread_lookup.get(int(member["id"]))
            if thread is not None:
                thread._add_member(ThreadMember(parent=thread, data=member))

        return threads

    # TODO: Remove Optional typing here when async iterators are refactored
    def fetch_members(
        self, *, limit: Optional[int] = 1000, after: Optional[SnowflakeTime] = None
    ) -> MemberIterator:
        """Retrieves an :class:`.AsyncIterator` that enables receiving the guild's members. In order to use this,
        :meth:`Intents.members` must be enabled.

        .. note::

            This method is an API call. For general usage, consider :attr:`members` instead.

        .. versionadded:: 1.3

        All parameters are optional.

        Parameters
        ----------
        limit: Optional[:class:`int`]
            The number of members to retrieve. Defaults to 1000.
            Pass ``None`` to fetch all members. Note that this is potentially slow.
        after: Optional[Union[:class:`.abc.Snowflake`, :class:`datetime.datetime`]]
            Retrieve members after this date or object.
            If a datetime is provided, it is recommended to use a UTC aware datetime.
            If the datetime is naive, it is assumed to be local time.

        Raises
        ------
        ClientException
            The members intent is not enabled.
        HTTPException
            Getting the members failed.

        Yields
        ------
        :class:`.Member`
            The member with the member data parsed.

        Examples
        --------

        Usage ::

            async for member in guild.fetch_members(limit=150):
                print(member.name)

        Flattening into a list ::

            members = await guild.fetch_members(limit=150).flatten()
            # members is now a list of Member...
        """

        if not self._state._intents.members:
            raise ClientException("Intents.members must be enabled to use this.")

        return MemberIterator(self, limit=limit, after=after)

    async def fetch_member(self, member_id: int, /) -> Member:
        """|coro|

        Retrieves a :class:`Member` from a guild ID, and a member ID.

        .. note::

            This method is an API call. If you have :attr:`Intents.members` and member cache enabled, consider :meth:`get_member` instead.

        Parameters
        ----------
        member_id: :class:`int`
            The member's ID to fetch from.

        Raises
        ------
        Forbidden
            You do not have access to the guild.
        HTTPException
            Fetching the member failed.

        Returns
        -------
        :class:`Member`
            The member from the member ID.
        """
        data = await self._state.http.get_member(self.id, member_id)
        return Member(data=data, state=self._state, guild=self)

    async def fetch_ban(self, user: Snowflake) -> BanEntry:
        """|coro|

        Retrieves the :class:`BanEntry` for a user.

        You must have the :attr:`~Permissions.ban_members` permission
        to get this information.

        Parameters
        ----------
        user: :class:`abc.Snowflake`
            The user to get ban information from.

        Raises
        ------
        Forbidden
            You do not have proper permissions to get the information.
        NotFound
            This user is not banned.
        HTTPException
            An error occurred while fetching the information.

        Returns
        -------
        :class:`BanEntry`
            The :class:`BanEntry` object for the specified user.
        """
        data: BanPayload = await self._state.http.get_ban(user.id, self.id)
        return BanEntry(user=User(state=self._state, data=data["user"]), reason=data["reason"])

    async def fetch_channel(self, channel_id: int, /) -> Union[GuildChannel, Thread]:
        """|coro|

        Retrieves a :class:`.abc.GuildChannel` or :class:`.Thread` with the specified ID.

        .. note::

            This method is an API call. For general usage, consider :meth:`get_channel_or_thread` instead.

        .. versionadded:: 2.0

        Raises
        ------
        :exc:`.InvalidData`
            An unknown channel type was received from Discord
            or the guild the channel belongs to is not the same
            as the one in this object points to.
        :exc:`.HTTPException`
            Retrieving the channel failed.
        :exc:`.NotFound`
            Invalid Channel ID.
        :exc:`.Forbidden`
            You do not have permission to fetch this channel.

        Returns
        -------
        Union[:class:`.abc.GuildChannel`, :class:`.Thread`]
            The channel from the ID.
        """
        data = await self._state.http.get_channel(channel_id)

        factory, ch_type = _threaded_guild_channel_factory(data["type"])
        if factory is None:
            raise InvalidData("Unknown channel type {type} for channel ID {id}.".format_map(data))

        if ch_type in (ChannelType.group, ChannelType.private):
            raise InvalidData("Channel ID resolved to a private channel")

        if TYPE_CHECKING:
            data = cast(GuildChannelPayload, data)

        guild_id = int(data["guild_id"])
        if self.id != guild_id:
            raise InvalidData("Guild ID resolved to a different guild")

        channel: GuildChannel = factory(guild=self, state=self._state, data=data)  # type: ignore
        return channel

    def bans(
        self,
        *,
        limit: Optional[int] = 1000,
        before: Optional[Snowflake] = None,
        after: Optional[Snowflake] = None,
    ) -> BanIterator:
        """Returns an :class:`~nextcord.AsyncIterator` that enables receiving the destination's bans.

        You must have the :attr:`~Permissions.ban_members` permission to get this information.

        .. versionchanged:: 2.0
            Due to a breaking change in Discord's API, this now returns an :class:`~nextcord.AsyncIterator` instead of a :class:`list`.

        Examples
        --------

        Usage ::

            counter = 0
            async for ban in guild.bans(limit=200):
                if not ban.user.bot:
                    counter += 1

        Flattening into a list: ::

            bans = await guild.bans(limit=123).flatten()
            # bans is now a list of BanEntry...

        All parameters are optional.

        Parameters
        ----------
        limit: Optional[:class:`int`]
            The number of bans to retrieve.
            If ``None``, it retrieves every ban in the guild. Note, however,
            that this would make a slow operation.
            Defaults to 1000.
        before: Optional[:class:`~nextcord.abc.Snowflake`]
            Retrieve bans before this user.
        after: Optional[:class:`~nextcord.abc.Snowflake`]
            Retrieve bans after this user.

        Raises
        ------
        ~nextcord.Forbidden
            You do not have permissions to get the bans.
        ~nextcord.HTTPException
            An error occurred while fetching the bans.

        Yields
        ------
        :class:`~nextcord.BanEntry`
            The ban with the ban data parsed.
        """

        return BanIterator(self, limit=limit, before=before, after=after)

    async def prune_members(
        self,
        *,
        days: int,
        compute_prune_count: bool = True,
        roles: MissingOr[List[Snowflake]] = MISSING,
        reason: Optional[str] = None,
    ) -> Optional[int]:
        r"""|coro|

        Prunes the guild from its inactive members.

        The inactive members are denoted if they have not logged on in
        ``days`` number of days and they have no roles.

        You must have the :attr:`~Permissions.kick_members` permission
        to use this.

        To check how many members you would prune without actually pruning,
        see the :meth:`estimate_pruned_members` function.

        To prune members that have specific roles see the ``roles`` parameter.

        .. versionchanged:: 1.4
            The ``roles`` keyword-only parameter was added.

        Parameters
        ----------
        days: :class:`int`
            The number of days before counting as inactive.
        reason: Optional[:class:`str`]
            The reason for doing this action. Shows up on the audit log.
        compute_prune_count: :class:`bool`
            Whether to compute the prune count. This defaults to ``True``
            which makes it prone to timeouts in very large guilds. In order
            to prevent timeouts, you must set this to ``False``. If this is
            set to ``False``\, then this function will always return ``None``.
        roles: List[:class:`abc.Snowflake`]
            A list of :class:`abc.Snowflake` that represent roles to include in the pruning process. If a member
            has a role that is not specified, they'll be excluded.

        Raises
        ------
        Forbidden
            You do not have permissions to prune members.
        HTTPException
            An error occurred while pruning members.
        InvalidArgument
            An integer was not passed for ``days``.

        Returns
        -------
        Optional[:class:`int`]
            The number of members pruned. If ``compute_prune_count`` is ``False``
            then this returns ``None``.
        """

        if not isinstance(days, int):
            raise InvalidArgument(
                f"Expected int for ``days``, received {days.__class__.__name__} instead."
            )

        if roles:
            role_ids = [str(role.id) for role in roles]
        else:
            role_ids = []

        data = await self._state.http.prune_members(
            self.id, days, compute_prune_count=compute_prune_count, roles=role_ids, reason=reason
        )
        return data["pruned"]

    async def templates(self) -> List[Template]:
        """|coro|

        Gets the list of templates from this guild.

        Requires :attr:`~.Permissions.manage_guild` permissions.

        .. versionadded:: 1.7

        Raises
        ------
        Forbidden
            You don't have permissions to get the templates.

        Returns
        -------
        List[:class:`Template`]
            The templates for this guild.
        """
        from .template import Template

        data = await self._state.http.guild_templates(self.id)
        return [Template(data=d, state=self._state) for d in data]

    async def webhooks(self) -> List[Webhook]:
        """|coro|

        Gets the list of webhooks from this guild.

        Requires :attr:`~.Permissions.manage_webhooks` permissions.

        Raises
        ------
        Forbidden
            You don't have permissions to get the webhooks.

        Returns
        -------
        List[:class:`Webhook`]
            The webhooks for this guild.
        """

        from .webhook import Webhook

        data = await self._state.http.guild_webhooks(self.id)
        return [Webhook.from_state(d, state=self._state) for d in data]

    async def estimate_pruned_members(
        self, *, days: int, roles: MissingOr[List[Snowflake]] = MISSING
    ) -> Optional[int]:
        """|coro|

        Similar to :meth:`prune_members` except instead of actually
        pruning members, it returns how many members it would prune
        from the guild had it been called.

        Parameters
        ----------
        days: :class:`int`
            The number of days before counting as inactive.
        roles: List[:class:`abc.Snowflake`]
            A list of :class:`abc.Snowflake` that represent roles to include in the estimate. If a member
            has a role that is not specified, they'll be excluded.

            .. versionadded:: 1.7

        Raises
        ------
        Forbidden
            You do not have permissions to prune members.
        HTTPException
            An error occurred while fetching the prune members estimate.
        InvalidArgument
            An integer was not passed for ``days``.

        Returns
        -------
        :class:`int`
            The number of members estimated to be pruned.
        """

        if not isinstance(days, int):
            raise InvalidArgument(
                f"Expected int for ``days``, received {days.__class__.__name__} instead."
            )

        if roles:
            role_ids = [str(role.id) for role in roles]
        else:
            role_ids = []

        data = await self._state.http.estimate_pruned_members(self.id, days, role_ids)
        return data["pruned"]

    async def invites(self) -> List[Invite]:
        """|coro|

        Returns a list of all active instant invites from the guild.

        You must have the :attr:`~Permissions.manage_guild` permission to get
        this information.

        Raises
        ------
        Forbidden
            You do not have proper permissions to get the information.
        HTTPException
            An error occurred while fetching the information.

        Returns
        -------
        List[:class:`Invite`]
            The list of invites that are currently active.


        .. note::

            This method does not include the Guild's vanity URL.
            To get the vanity URL :class:`Invite`, refer to :meth:`Guild.vanity_invite`.
        """

        data = await self._state.http.invites_from(self.id)
        result = []
        for invite in data:
            channel = self.get_channel(int(invite["channel"]["id"]))
            result.append(Invite(state=self._state, data=invite, guild=self, channel=channel))

        return result

    async def create_template(
        self, *, name: str, description: MissingOr[str] = MISSING
    ) -> Template:
        """|coro|

        Creates a template for the guild.

        You must have the :attr:`~Permissions.manage_guild` permission to
        do this.

        .. versionadded:: 1.7

        Parameters
        ----------
        name: :class:`str`
            The name of the template.
        description: :class:`str`
            The description of the template.
        """
        from .template import Template

        payload: CreateTemplate = {"name": name, "icon": None}

        if description:
            payload["description"] = description

        data = await self._state.http.create_template(self.id, payload)

        return Template(state=self._state, data=data)

    async def create_integration(self, *, type: IntegrationType, id: int) -> None:
        """|coro|

        Attaches an integration to the guild.

        You must have the :attr:`~Permissions.manage_guild` permission to
        do this.

        .. versionadded:: 1.4

        Parameters
        ----------
        type: :class:`str`
            The integration type (e.g. Twitch).
        id: :class:`int`
            The integration ID.

        Raises
        ------
        Forbidden
            You do not have permission to create the integration.
        HTTPException
            The account could not be found.
        """
        await self._state.http.create_integration(self.id, type, id)

    async def integrations(self) -> List[Integration]:
        """|coro|

        Returns a list of all integrations attached to the guild.

        You must have the :attr:`~Permissions.manage_guild` permission to
        do this.

        .. versionadded:: 1.4

        Raises
        ------
        Forbidden
            You do not have permission to create the integration.
        HTTPException
            Fetching the integrations failed.

        Returns
        -------
        List[:class:`Integration`]
            The list of integrations that are attached to the guild.
        """
        data = await self._state.http.get_all_integrations(self.id)

        def convert(d):
            factory, _ = _integration_factory(d["type"])
            return factory(guild=self, data=d)

        return [convert(d) for d in data]

    async def fetch_stickers(self) -> List[GuildSticker]:
        r"""|coro|

        Retrieves a list of all :class:`Sticker`\s for the guild.

        .. versionadded:: 2.0

        .. note::

            This method is an API call. For general usage, consider :attr:`stickers` instead.

        Raises
        ------
        HTTPException
            An error occurred fetching the stickers.

        Returns
        -------
        List[:class:`GuildSticker`]
            The retrieved stickers.
        """
        data = await self._state.http.get_all_guild_stickers(self.id)
        return [GuildSticker(state=self._state, data=d) for d in data]

    async def fetch_sticker(self, sticker_id: int, /) -> GuildSticker:
        """|coro|

        Retrieves a custom :class:`Sticker` from the guild.

        .. versionadded:: 2.0

        .. note::

            This method is an API call.
            For general usage, consider iterating over :attr:`stickers` instead.

        Parameters
        ----------
        sticker_id: :class:`int`
            The sticker's ID.

        Raises
        ------
        NotFound
            The sticker requested could not be found.
        HTTPException
            An error occurred fetching the sticker.

        Returns
        -------
        :class:`GuildSticker`
            The retrieved sticker.
        """
        data = await self._state.http.get_guild_sticker(self.id, sticker_id)
        return GuildSticker(state=self._state, data=data)

    async def create_sticker(
        self,
        *,
        name: str,
        description: Optional[str] = None,
        emoji: str,
        file: File,
        reason: Optional[str] = None,
    ) -> GuildSticker:
        """|coro|

        Creates a :class:`Sticker` for the guild.

        You must have :attr:`~Permissions.manage_emojis_and_stickers` permission to
        do this.

        .. versionadded:: 2.0

        Parameters
        ----------
        name: :class:`str`
            The sticker name. Must be at least 2 characters.
        description: Optional[:class:`str`]
            The sticker's description. Can be ``None``.
        emoji: :class:`str`
            The name of a unicode emoji that represents the sticker's expression.
        file: :class:`File`
            The file of the sticker to upload.
        reason: :class:`str`
            The reason for creating this sticker. Shows up on the audit log.

        Raises
        ------
        Forbidden
            You are not allowed to create stickers.
        HTTPException
            An error occurred creating a sticker.

        Returns
        -------
        :class:`GuildSticker`
            The created sticker.
        """
        if description is None:
            description = ""

        try:
            emoji = unicodedata.name(emoji)
        except TypeError:
            pass
        else:
            emoji = emoji.replace(" ", "_")
        payload: CreateGuildSticker = {
            "name": name,
            "description": description,
            "tags": emoji,
        }

        data = await self._state.http.create_guild_sticker(self.id, payload, file, reason=reason)
        return self._state.store_sticker(self, data)

    async def delete_sticker(self, sticker: Snowflake, *, reason: Optional[str] = None) -> None:
        """|coro|

        Deletes the custom :class:`Sticker` from the guild.

        You must have :attr:`~Permissions.manage_emojis_and_stickers` permission to
        do this.

        .. versionadded:: 2.0

        Parameters
        ----------
        sticker: :class:`abc.Snowflake`
            The sticker you are deleting.
        reason: Optional[:class:`str`]
            The reason for deleting this sticker. Shows up on the audit log.

        Raises
        ------
        Forbidden
            You are not allowed to delete stickers.
        HTTPException
            An error occurred deleting the sticker.
        """
        await self._state.http.delete_guild_sticker(self.id, sticker.id, reason)

    async def fetch_emojis(self) -> List[Emoji]:
        r"""|coro|

        Retrieves all custom :class:`Emoji`\s from the guild.

        .. note::

            This method is an API call. For general usage, consider :attr:`emojis` instead.

        Raises
        ------
        HTTPException
            An error occurred fetching the emojis.

        Returns
        -------
        List[:class:`Emoji`]
            The retrieved emojis.
        """
        data = await self._state.http.get_all_custom_emojis(self.id)
        return [Emoji(guild=self, state=self._state, data=d) for d in data]

    async def fetch_emoji(self, emoji_id: int, /) -> Emoji:
        """|coro|

        Retrieves a custom :class:`Emoji` from the guild.

        .. note::

            This method is an API call.
            For general usage, consider iterating over :attr:`emojis` instead.

        Parameters
        ----------
        emoji_id: :class:`int`
            The emoji's ID.

        Raises
        ------
        NotFound
            The emoji requested could not be found.
        HTTPException
            An error occurred fetching the emoji.

        Returns
        -------
        :class:`Emoji`
            The retrieved emoji.
        """
        data = await self._state.http.get_custom_emoji(self.id, emoji_id)
        return Emoji(guild=self, state=self._state, data=data)

    async def create_custom_emoji(
        self,
        *,
        name: str,
        image: Union[bytes, Asset, Attachment, File],
        roles: MissingOr[List[Role]] = MISSING,
        reason: Optional[str] = None,
    ) -> Emoji:
        r"""|coro|

        Creates a custom :class:`Emoji` for the guild.

        There is currently a limit of 50 static and animated emojis respectively per guild,
        unless the guild has the ``MORE_EMOJI`` feature which extends the limit to 200.

        You must have the :attr:`~Permissions.manage_emojis` permission to
        do this.

        .. versionchanged:: 2.1
            The ``image`` parameter now accepts :class:`File`, :class:`Attachment`, and :class:`Asset`.

        Parameters
        ----------
        name: :class:`str`
            The emoji name. Must be at least 2 characters.
        image: Union[:class:`bytes`, :class:`Asset`, :class:`Attachment`, :class:`File`]
            The :term:`py:bytes-like object`, :class:`File`, :class:`Attachment`, or :class:`Asset`
            representing the image data to use. Only JPG, PNG and GIF images are supported.
        roles: List[:class:`Role`]
            A :class:`list` of :class:`Role`\s that can use this emoji. Leave empty to make it available to everyone.
        reason: Optional[:class:`str`]
            The reason for creating this emoji. Shows up on the audit log.

        Raises
        ------
        Forbidden
            You are not allowed to create emojis.
        HTTPException
            An error occurred creating an emoji.

        Returns
        -------
        :class:`Emoji`
            The created emoji.
        """
        img_base64 = await utils.obj_to_base64_data(image)

        role_ids: SnowflakeList
        if roles:
            role_ids = [role.id for role in roles]
        else:
            role_ids = []

        data = await self._state.http.create_custom_emoji(
            self.id, name, img_base64, roles=role_ids, reason=reason
        )
        return self._state.store_emoji(self, data)

    async def delete_emoji(self, emoji: Snowflake, *, reason: Optional[str] = None) -> None:
        """|coro|

        Deletes the custom :class:`Emoji` from the guild.

        You must have :attr:`~Permissions.manage_emojis` permission to
        do this.

        Parameters
        ----------
        emoji: :class:`abc.Snowflake`
            The emoji you are deleting.
        reason: Optional[:class:`str`]
            The reason for deleting this emoji. Shows up on the audit log.

        Raises
        ------
        Forbidden
            You are not allowed to delete emojis.
        HTTPException
            An error occurred deleting the emoji.
        """

        await self._state.http.delete_custom_emoji(self.id, emoji.id, reason=reason)

    async def fetch_roles(self, *, cache: bool = False) -> List[Role]:
        """|coro|

        Retrieves all :class:`Role` that the guild has.

        .. note::

            This method is an API call. For general usage, consider :attr:`roles` instead.

        Parameters
        ----------
        cache: bool
            Whether or not to also update this guilds
            role cache. Defaults to ``False``.

        Raises
        ------
        HTTPException
            Retrieving the roles failed.

        Returns
        -------
        List[:class:`Role`]
            All roles in the guild.
        """
        data = await self._state.http.get_roles(self.id)
        roles = [Role(guild=self, state=self._state, data=d) for d in data]
        if cache:
            self._roles: Dict[int, Role] = {}
            for role in roles:
                self._roles[role.id] = role

        return roles

    @overload
    async def create_role(
        self,
        *,
        reason: Optional[str] = ...,
        name: str = ...,
        permissions: Permissions = ...,
        colour: Union[Colour, int] = ...,
        hoist: bool = ...,
        mentionable: bool = ...,
        icon: Optional[Union[str, bytes, Asset, Attachment, File]] = ...,
    ) -> Role:
        ...

    @overload
    async def create_role(
        self,
        *,
        reason: Optional[str] = ...,
        name: str = ...,
        permissions: Permissions = ...,
        color: Union[Colour, int] = ...,
        hoist: bool = ...,
        mentionable: bool = ...,
        icon: Optional[Union[str, bytes, Asset, Attachment, File]] = ...,
    ) -> Role:
        ...

    async def create_role(
        self,
        *,
        name: MissingOr[str] = MISSING,
        permissions: MissingOr[Permissions] = MISSING,
        color: MissingOr[Union[Colour, int]] = MISSING,
        colour: MissingOr[Union[Colour, int]] = MISSING,
        hoist: MissingOr[bool] = MISSING,
        mentionable: MissingOr[bool] = MISSING,
        icon: MissingOr[Optional[Union[str, bytes, Asset, Attachment, File]]] = MISSING,
        reason: Optional[str] = None,
    ) -> Role:
        """|coro|

        Creates a :class:`Role` for the guild.

        All fields are optional.

        You must have the :attr:`~Permissions.manage_roles` permission to
        do this.

        .. versionchanged:: 1.6
            Can now pass ``int`` to ``colour`` keyword-only parameter.

        .. versionchanged:: 2.1
            The ``icon`` parameter now accepts :class:`File`, :class:`Attachment`, and :class:`Asset`.

        Parameters
        ----------
        name: :class:`str`
            The role name. Defaults to 'new role'.
        permissions: :class:`Permissions`
            The permissions to have. Defaults to no permissions.
        colour: Union[:class:`Colour`, :class:`int`]
            The colour for the role. Defaults to :meth:`Colour.default`.
            This is aliased to ``color`` as well.
        hoist: :class:`bool`
            Indicates if the role should be shown separately in the member list.
            Defaults to ``False``.
        mentionable: :class:`bool`
            Indicates if the role should be mentionable by others.
            Defaults to ``False``.
        icon: Optional[Union[:class:`str`, :class:`bytes`, :class:`Asset`, :class:`Attachment`, :class:`File`]]
            The icon of the role. Supports unicode emojis and images
        reason: Optional[:class:`str`]
            The reason for creating this role. Shows up on the audit log.

        Raises
        ------
        Forbidden
            You do not have permissions to create the role.
        HTTPException
            Creating the role failed.
        InvalidArgument
            An invalid keyword argument was given.

        Returns
        -------
        :class:`Role`
            The newly created role.
        """
        fields: Dict[str, Any] = {}
        if permissions is not MISSING:
            fields["permissions"] = str(permissions.value)
        else:
            fields["permissions"] = "0"

        actual_colour = colour or color or Colour.default()
        if isinstance(actual_colour, int):
            fields["color"] = actual_colour
        else:
            fields["color"] = actual_colour.value

        if hoist is not MISSING:
            fields["hoist"] = hoist

        if mentionable is not MISSING:
            fields["mentionable"] = mentionable

        if name is not MISSING:
            fields["name"] = name

        if icon is not MISSING:
            if isinstance(icon, str):
                fields["unicode_emoji"] = icon
            else:
                fields["icon"] = await utils.obj_to_base64_data(icon)

        data = await self._state.http.create_role(self.id, reason=reason, **fields)
        role = Role(guild=self, data=data, state=self._state)

        return role

    async def edit_role_positions(
        self, positions: Dict[Snowflake, int], *, reason: Optional[str] = None
    ) -> List[Role]:
        """|coro|

        Bulk edits a list of :class:`Role` in the guild.

        You must have the :attr:`~Permissions.manage_roles` permission to
        do this.

        .. versionadded:: 1.4

        Example:

        .. code-block:: python3

            positions = {
                bots_role: 1, # penultimate role
                tester_role: 2,
                admin_role: 6
            }

            await guild.edit_role_positions(positions=positions)

        Parameters
        ----------
        positions
            A :class:`dict` of :class:`Role` to :class:`int` to change the positions
            of each given role.
        reason: Optional[:class:`str`]
            The reason for editing the role positions. Shows up on the audit log.

        Raises
        ------
        Forbidden
            You do not have permissions to move the roles.
        HTTPException
            Moving the roles failed.
        InvalidArgument
            An invalid keyword argument was given.

        Returns
        -------
        List[:class:`Role`]
            A list of all the roles in the guild.
        """
        if not isinstance(positions, dict):
            raise InvalidArgument("positions parameter expects a dict.")

        role_positions: List[RolePositionUpdate] = []
        for role, position in positions.items():
            payload: RolePositionUpdate = {"id": role.id, "position": position}

            role_positions.append(payload)

        data = await self._state.http.move_role_position(self.id, role_positions, reason=reason)
        roles: List[Role] = []
        for d in data:
            role = Role(guild=self, data=d, state=self._state)
            roles.append(role)
            self._roles[role.id] = role

        return roles

    async def kick(self, user: Snowflake, *, reason: Optional[str] = None) -> None:
        """|coro|

        Kicks a user from the guild.

        The user must meet the :class:`abc.Snowflake` abc.

        You must have the :attr:`~Permissions.kick_members` permission to
        do this.

        Parameters
        ----------
        user: :class:`abc.Snowflake`
            The user to kick from their guild.
        reason: Optional[:class:`str`]
            The reason the user got kicked.

        Raises
        ------
        Forbidden
            You do not have the proper permissions to kick.
        HTTPException
            Kicking failed.
        """
        await self._state.http.kick(user.id, self.id, reason=reason)

    async def ban(
        self,
        user: Snowflake,
        *,
        reason: Optional[str] = None,
        delete_message_seconds: Optional[int] = None,
        delete_message_days: Optional[Literal[0, 1, 2, 3, 4, 5, 6, 7]] = None,
    ) -> None:
        """|coro|

        Bans a user from the guild.

        The user must meet the :class:`abc.Snowflake` abc.

        You must have the :attr:`~Permissions.ban_members` permission to
        do this.

        For backwards compatibility reasons, by default one day worth of messages will be deleted.

        .. warning::
            delete_message_days is deprecated and will be removed in a future version.
            Use delete_message_seconds instead.

        Parameters
        ----------
        user: :class:`abc.Snowflake`
            The user to ban from their guild.
        delete_message_seconds: Optional[:class:`int`]
            The number of seconds worth of messages to delete from the user
            in the guild. The minimum is 0 and the maximum is 604800 (7 days).

            .. versionadded:: 2.3
        delete_message_days: Optional[:class:`int`]
            The number of days worth of messages to delete from the user
            in the guild. The minimum is 0 and the maximum is 7.

            .. deprecated:: 2.3
        reason: Optional[:class:`str`]
            The reason the user got banned.

        Raises
        ------
        Forbidden
            You do not have the proper permissions to ban.
        HTTPException
            Banning failed.
        """
        if delete_message_days is not None and delete_message_seconds is not None:
            raise InvalidArgument(
                "Cannot pass both delete_message_days and delete_message_seconds."
            )
        elif delete_message_days is not None:
            warnings.warn(
                DeprecationWarning(
                    "delete_message_days is deprecated, use delete_message_seconds instead."
                )
            )
            delete_message_seconds = delete_message_days * 24 * 60 * 60
        elif delete_message_seconds is None:
            # Default to one day
            delete_message_seconds = 24 * 60 * 60

        await self._state.http.ban(user.id, self.id, delete_message_seconds, reason=reason)

    async def unban(self, user: Snowflake, *, reason: Optional[str] = None) -> None:
        """|coro|

        Unbans a user from the guild.

        The user must meet the :class:`abc.Snowflake` abc.

        You must have the :attr:`~Permissions.ban_members` permission to
        do this.

        Parameters
        ----------
        user: :class:`abc.Snowflake`
            The user to unban.
        reason: Optional[:class:`str`]
            The reason for doing this action. Shows up on the audit log.

        Raises
        ------
        Forbidden
            You do not have the proper permissions to unban.
        HTTPException
            Unbanning failed.
        """
        await self._state.http.unban(user.id, self.id, reason=reason)

    async def vanity_invite(self) -> Optional[Invite]:
        """|coro|

        Returns the guild's special vanity invite.

        The guild must have ``VANITY_URL`` in :attr:`~Guild.features`.

        You must have the :attr:`~Permissions.manage_guild` permission to use
        this as well.

        Raises
        ------
        Forbidden
            You do not have the proper permissions to get this.
        HTTPException
            Retrieving the vanity invite failed.

        Returns
        -------
        Optional[:class:`Invite`]
            The special vanity invite. If ``None`` then the guild does not
            have a vanity invite set.
        """

        # we start with { code: abc }
        payload = await self._state.http.get_vanity_code(self.id)
        if not payload["code"]:
            return None

        # get the vanity URL channel since default channels aren't
        # reliable or a thing anymore
        data = await self._state.http.get_invite(payload["code"])

        channel = self.get_channel(int(data["channel"]["id"]))
        payload["revoked"] = False
        payload["temporary"] = False
        payload["max_uses"] = 0
        payload["max_age"] = 0
        payload["uses"] = payload.get("uses", 0)
        return Invite(state=self._state, data=payload, guild=self, channel=channel)

    # TODO: use MISSING when async iterators get refactored
    def audit_logs(
        self,
        *,
        limit: Optional[int] = 100,
        before: Optional[SnowflakeTime] = None,
        after: Optional[SnowflakeTime] = None,
        oldest_first: Optional[bool] = None,
        user: Optional[Snowflake] = None,
        action: Optional[AuditLogAction] = None,
    ) -> AuditLogIterator:
        """Returns an :class:`AsyncIterator` that enables receiving the guild's audit logs.

        You must have the :attr:`~Permissions.view_audit_log` permission to use this.

        Examples
        --------

        Getting the first 100 entries: ::

            async for entry in guild.audit_logs(limit=100):
                print(f'{entry.user} did {entry.action} to {entry.target}')

        Getting entries for a specific action: ::

            async for entry in guild.audit_logs(action=nextcord.AuditLogAction.ban):
                print(f'{entry.user} banned {entry.target}')

        Getting entries made by a specific user: ::

            entries = await guild.audit_logs(limit=None, user=guild.me).flatten()
            await channel.send(f'I made {len(entries)} moderation actions.')

        Parameters
        ----------
        limit: Optional[:class:`int`]
            The number of entries to retrieve. If ``None`` retrieve all entries.
        before: Optional[Union[:class:`abc.Snowflake`, :class:`datetime.datetime`]]
            Retrieve entries before this date or entry.
            If a datetime is provided, it is recommended to use a UTC aware datetime.
            If the datetime is naive, it is assumed to be local time.
        after: Optional[Union[:class:`abc.Snowflake`, :class:`datetime.datetime`]]
            Retrieve entries after this date or entry.
            If a datetime is provided, it is recommended to use a UTC aware datetime.
            If the datetime is naive, it is assumed to be local time.
        oldest_first: Optional[:class:`bool`]
            If set to ``True``, return entries in oldest->newest order. Defaults to ``True`` if
            ``after`` is specified, otherwise ``False``.
        user: Optional[:class:`abc.Snowflake`]
            The moderator to filter entries from.
        action: Optional[:class:`AuditLogAction`]
            The action to filter with.

        Raises
        ------
        Forbidden
            You are not allowed to fetch audit logs
        HTTPException
            An error occurred while fetching the audit logs.

        Yields
        ------
        :class:`AuditLogEntry`
            The audit log entry.
        """
        if user is not None:
            user_id = user.id
        else:
            user_id = None

        return AuditLogIterator(
            self,
            before=before,
            after=after,
            limit=limit,
            oldest_first=oldest_first,
            user_id=user_id,
            action_type=action,
        )

    async def widget(self) -> Widget:
        """|coro|

        Returns the widget of the guild.

        .. note::

            The guild must have the widget enabled to get this information.

        Raises
        ------
        Forbidden
            The widget for this guild is disabled.
        HTTPException
            Retrieving the widget failed.

        Returns
        -------
        :class:`Widget`
            The guild's widget.
        """
        data = await self._state.http.get_widget(self.id)

        return Widget(state=self._state, data=data)

    async def edit_widget(
        self,
        *,
        enabled: MissingOr[bool] = MISSING,
        channel: MissingOr[Optional[Snowflake]] = MISSING,
    ) -> None:
        """|coro|

        Edits the widget of the guild.

        You must have the :attr:`~Permissions.manage_guild` permission to
        use this

        .. versionadded:: 2.0

        Parameters
        ----------
        enabled: :class:`bool`
            Whether to enable the widget for the guild.
        channel: Optional[:class:`~nextcord.abc.Snowflake`]
            The new widget channel. ``None`` removes the widget channel.

        Raises
        ------
        Forbidden
            You do not have permission to edit the widget.
        HTTPException
            Editing the widget failed.
        """
        payload = {}
        if channel is not MISSING:
            payload["channel_id"] = None if channel is None else channel.id
        if enabled is not MISSING:
            payload["enabled"] = enabled

        await self._state.http.edit_widget(self.id, payload=payload)

    async def chunk(self, *, cache: bool = True) -> Optional[List[Member]]:
        """|coro|

        Requests all members that belong to this guild. In order to use this,
        :meth:`Intents.members` must be enabled.

        This is a websocket operation and can be slow.

        .. versionadded:: 1.5

        Parameters
        ----------
        cache: :class:`bool`
            Whether to cache the members as well.

        Raises
        ------
        ClientException
            The members intent is not enabled.

        Returns
        -------
        Optional[List[:class:`Member`]]
             Returns a list of all the members in the guild.
        """

        if not self._state._intents.members:
            raise ClientException("Intents.members must be enabled to use this.")

        if not self._state.is_guild_evicted(self):
            members = await self._state.chunk_guild(self, cache=cache)
            if isinstance(members, Future):
                members = await members

            return members

    async def query_members(
        self,
        query: Optional[str] = None,
        *,
        limit: int = 5,
        user_ids: Optional[List[int]] = None,
        presences: bool = False,
        cache: bool = True,
    ) -> List[Member]:
        """|coro|

        Request members that belong to this guild whose username starts with
        the query given.

        This is a websocket operation and can be slow.

        .. versionadded:: 1.3

        Parameters
        ----------
        query: Optional[:class:`str`]
            The string that the username's start with.
        limit: :class:`int`
            The maximum number of members to send back. This must be
            a number between 5 and 100.
        presences: :class:`bool`
            Whether to request for presences to be provided. This defaults
            to ``False``.

            .. versionadded:: 1.6

        cache: :class:`bool`
            Whether to cache the members internally. This makes operations
            such as :meth:`get_member` work for those that matched.
        user_ids: Optional[List[:class:`int`]]
            List of user IDs to search for. If the user ID is not in the guild then it won't be returned.

            .. versionadded:: 1.4


        Raises
        ------
        asyncio.TimeoutError
            The query timed out waiting for the members.
        ValueError
            Invalid parameters were passed to the function
        ClientException
            The presences intent is not enabled.

        Returns
        -------
        List[:class:`Member`]
            The list of members that have matched the query.
        """

        if presences and not self._state._intents.presences:
            raise ClientException("Intents.presences must be enabled to use this.")

        if not query:
            if query == "":
                raise ValueError("Cannot pass empty query string.")

            if user_ids is None:
                raise ValueError("Must pass either query or user_ids")

        if user_ids is not None and query is not None:
            raise ValueError("Cannot pass both query and user_ids")

        if user_ids is not None and not user_ids:
            raise ValueError("user_ids must contain at least 1 value")

        limit = min(100, limit or 5)
        return await self._state.query_members(
            self, query=query, limit=limit, user_ids=user_ids, presences=presences, cache=cache
        )

    async def change_voice_state(
        self,
        *,
        channel: Optional[VocalGuildChannel],
        self_mute: bool = False,
        self_deaf: bool = False,
    ) -> None:
        """|coro|

        Changes client's voice state in the guild.

        .. versionadded:: 1.4

        Parameters
        ----------
        channel: Optional[:class:`VoiceChannel`]
            Channel the client wants to join. Use ``None`` to disconnect.
        self_mute: :class:`bool`
            Indicates if the client should be self-muted.
        self_deaf: :class:`bool`
            Indicates if the client should be self-deafened.
        """
        ws = self._state._get_websocket(self.id)
        channel_id = channel.id if channel else None
        await ws.voice_state(self.id, channel_id, self_mute, self_deaf)

    def fetch_scheduled_events(self, *, with_users: bool = False) -> ScheduledEventIterator:
        """Retrieves an :class:`.AsyncIterator` that enables receiving scheduled
        events on this guild

        .. note::

            This method is an API call. For general usage, consider
            :attr:`scheduled_events` instead.

        .. versionadded:: 2.0

        Parameters
        ----------
        with_users: Optional[:class:`bool`]
            If the event should be received with :attr:`ScheduledEvent.users`
            This defaults to ``False`` - the events' :attr:`~ScheduledEvent.users`
            will be empty.

        Raises
        ------
        HTTPException
            Getting the events failed.

        Yields
        ------
        :class:`.ScheduledEvent`
            The event with users if applicable

        Examples
        --------

        Usage ::

            async for event in guild.fetch_scheduled_events():
                print(event.name)

        Flattening into a list ::

            events = await guild.fetch_scheduled_events().flatten()
            # events is now a list of ScheduledEvent...
        """
        return ScheduledEventIterator(self, with_users=with_users)

    def get_scheduled_event(self, event_id: int) -> Optional[ScheduledEvent]:
        """Get a scheduled event from cache by id.

        .. note::

            This may not return the updated users, use
            :meth:`~Guild.fetch_scheduled_event` if that is desired.

        Parameters
        ----------
        event_id : int
            The scheduled event id to fetch.

        Returns
        -------
        Optional[ScheduledEvent]
            The event object, if found.
        """
        return self._scheduled_events.get(event_id)

    async def fetch_scheduled_event(
        self, event_id: int, *, with_users: bool = False
    ) -> ScheduledEvent:
        """|coro|

        Fetch a scheduled event object.

        .. note::

            This is an api call, if updated users is not needed,
            consisder :meth:`~Guild.get_scheduled_event`

        Parameters
        ----------
        event_id: :class:`int`
            The event id to fetch
        with_users: :class:`bool`
            If the users should be received and cached too, by default False

        Returns
        -------
        :class:`ScheduledEvent`
            The received event object
        """
        event_payload = await self._state.http.get_event(
            self.id, event_id, with_user_count=with_users
        )

        return self._store_scheduled_event(event_payload)

    async def create_scheduled_event(
        self,
        *,
        name: str,
        entity_type: ScheduledEventEntityType,
        start_time: datetime.datetime,
        channel: MissingOr[abc.GuildChannel] = MISSING,
        metadata: MissingOr[EntityMetadata] = MISSING,
        privacy_level: ScheduledEventPrivacyLevel = ScheduledEventPrivacyLevel.guild_only,
        end_time: MissingOr[datetime.datetime] = MISSING,
        description: MissingOr[str] = MISSING,
        image: Optional[Union[bytes, Asset, Attachment, File]] = None,
        reason: Optional[str] = None,
    ) -> ScheduledEvent:
        """|coro|

        Create a new scheduled event object.

        .. versionchanged:: 2.1
            The ``image`` parameter now accepts :class:`File`, :class:`Attachment`, and :class:`Asset`.

        Parameters
        ----------
        channel: :class:`abc.GuildChannel`
            The channel the event will happen in, if any
        metadata: :class:`EntityMetadata`
            The metadata for the event
        name: :class:`str`
            The name of the event
        privacy_level: :class:`ScheduledEventPrivacyLevel`
            The privacy level for the event
        start_time: :class:`py:datetime.datetime`
            The scheduled start time
        end_time: :class:`py:datetime.datetime`
            The scheduled end time
        description: :class:`str`
            The description for the event
        entity_type: :class:`ScheduledEventEntityType`
            The type of event
        image: Optional[Union[:class:`bytes`, :class:`Asset`, :class:`Attachment`, :class:`File`]]
            A :term:`py:bytes-like object`, :class:`File`, :class:`Attachment`, or :class:`Asset`
            representing the cover image.
        reason: Optional[:class:`str`]
            The reason for creating this scheduled event. Shows up in the audit logs.

        Returns
        -------
        :class:`ScheduledEvent`
            The created event object.
        """
        payload: Dict[str, Any] = {
            "name": name,
            "entity_type": entity_type.value,
            "scheduled_start_time": start_time.isoformat(),
        }
        if channel is not MISSING:
            payload["channel_id"] = channel.id
        if metadata is not MISSING:
            payload["entity_metadata"] = metadata.__dict__
        if privacy_level is not MISSING:
            payload["privacy_level"] = privacy_level.value
        if end_time is not MISSING:
            payload["scheduled_end_time"] = end_time.isoformat()
        if description is not MISSING:
            payload["description"] = description
        if image is not None:
            payload["image"] = await utils.obj_to_base64_data(image)

        data = await self._state.http.create_event(self.id, reason=reason, **payload)
        return self._store_scheduled_event(data)

    def get_application_commands(self, rollout: bool = False):
        """Gets all application commands registered for this guild.

        Parameters
        ----------
        rollout: :class:`bool`

        Returns
        -------

        """
        return self._state.get_guild_application_commands(guild_id=self.id, rollout=rollout)

    def add_application_command(
        self, app_cmd: BaseApplicationCommand, overwrite: bool = False, use_rollout: bool = False
    ) -> None:
        app_cmd.add_guild_rollout(self.id)
        self._state.add_application_command(app_cmd, overwrite=overwrite, use_rollout=use_rollout)

    async def deploy_application_commands(
        self,
        data: Optional[List[ApplicationCommandPayload]] = None,
        associate_known: bool = True,
        delete_unknown: bool = True,
        update_known: bool = True,
    ) -> None:
        await self._state.discover_application_commands(
            data=data,
            guild_id=self.id,
            associate_known=associate_known,
            delete_unknown=delete_unknown,
            update_known=update_known,
        )

    async def sync_application_commands(
        self,
        data: Optional[List[ApplicationCommandPayload]] = None,
        *,
        associate_known: bool = True,
        delete_unknown: bool = True,
        update_known: bool = True,
        register_new: bool = True,
    ) -> None:
        """|coro|
        Syncs the locally added application commands with this Guild.

        Parameters
        ----------
        data: Optional[List[:class:`dict`]]
            Data to use when comparing local application commands to what Discord has. Should be a list of application
            command data from Discord. If left as ``None``, it will be fetched if needed. Defaults to ``None``.
        associate_known: :class:`bool`
            If local commands that match a command already on Discord should be associated with each other.
            Defaults to ``True``.
        delete_unknown: :class:`bool`
            If commands on Discord that don't match a local command should be deleted. Defaults to ``True``.
        update_known: :class:`bool`
            If commands on Discord have a basic match with a local command, but don't fully match, should be updated.
            Defaults to ``True``.
        register_new: :class:`bool`
            If a local command that doesn't have a basic match on Discord should be added to Discord.
            Defaults to ``True``.
        """
        # All this does is passthrough to connection state. All documentation updates should also be updated
        # there, and vice versa.
        await self._state.sync_application_commands(
            data=data,
            guild_id=self.id,
            associate_known=associate_known,
            delete_unknown=delete_unknown,
            update_known=update_known,
            register_new=register_new,
        )

    async def rollout_application_commands(
        self,
        associate_known: bool = True,
        delete_unknown: bool = True,
        update_known: bool = True,
        register_new: bool = True,
    ) -> None:
        """|coro|
        Rolls out application commands to the guild, associating, deleting, updating, and/or newly
        registering as needed.

        Parameters
        ----------
        associate_known: :class:`bool`
            Whether commands on Discord that match a locally added command should be associated with each other.
            Defaults to ``True``
        delete_unknown
        update_known
        register_new
        """
        warnings.warn(
            ".rollout_application_commands is deprecated, use .sync_application_commands and set "
            "kwargs in it instead.",
            stacklevel=2,
            category=FutureWarning,
        )
        if self._state.application_id is None:
            raise NotImplementedError("Could not get the current application id")

        guild_payload = await self._state.http.get_guild_commands(
            self._state.application_id, self.id
        )
        await self.deploy_application_commands(
            data=guild_payload,
            associate_known=associate_known,
            delete_unknown=delete_unknown,
            update_known=update_known,
        )
        if register_new:
            await self.register_new_application_commands(data=guild_payload)

    async def delete_unknown_application_commands(
        self, data: Optional[List[ApplicationCommandPayload]] = None
    ) -> None:
        await self._state.delete_unknown_application_commands(data=data, guild_id=self.id)

    async def associate_application_commands(
        self, data: Optional[List[ApplicationCommandPayload]] = None
    ) -> None:
        await self._state.associate_application_commands(data=data, guild_id=self.id)

    async def update_application_commands(
        self, data: Optional[List[ApplicationCommandPayload]] = None
    ) -> None:
        await self._state.update_application_commands(data=data, guild_id=self.id)

    async def register_new_application_commands(
        self, data: Optional[List[ApplicationCommandPayload]] = None
    ) -> None:
        await self._state.register_new_application_commands(data=data, guild_id=self.id)

    async def register_application_commands(self, *commands: BaseApplicationCommand) -> None:
        for command in commands:
            await self._state.register_application_command(command, guild_id=self.id)

    async def delete_application_commands(self, *commands: BaseApplicationCommand) -> None:
        for command in commands:
            await self._state.delete_application_command(command, guild_id=self.id)

    async def auto_moderation_rules(self) -> List[AutoModerationRule]:
        """|coro|

        Get the list of auto moderation rules from this guild.

        Requires the :attr:`~Permissions.manage_guild` permission.

        .. versionadded:: 2.1

        Raises
        ------
        Forbidden
            You do not have permission to fetch the auto moderation rules.

        Returns
        -------
        List[:class:`AutoModerationRule`]
            The auto moderation rules of this guild.
        """

        data = await self._state.http.list_guild_auto_moderation_rules(self.id)
        return [AutoModerationRule(data=d, state=self._state) for d in data]

    async def fetch_auto_moderation_rule(self, rule_id: int, /) -> AutoModerationRule:
        """|coro|

        Retrieves a :class:`AutoModerationRule` from this guild by its ID

        Requires the :attr:`~Permissions.manage_guild` permission.

        .. versionadded:: 2.1

        Parameters
        ----------
        rule_id: :class:`int`
            The ID of the auto moderation rule to fetch.

        Raises
        ------
        NotFound
            The requested rule could not be found.
        Forbidden
            You do not have permission to fetch auto moderation rules.
        HTTPException
            Fetching the rule failed.

        Returns
        -------
        :class:`AutoModerationRule`
            The found auto moderation rule.
        """

        data = await self._state.http.get_auto_moderation_rule(self.id, rule_id)
        return AutoModerationRule(data=data, state=self._state)

    async def create_auto_moderation_rule(
        self,
        *,
        name: str,
        event_type: AutoModerationEventType,
        trigger_type: AutoModerationTriggerType,
        actions: List[AutoModerationAction],
        trigger_metadata: Optional[AutoModerationTriggerMetadata] = None,
        enabled: Optional[bool] = None,
        exempt_roles: Optional[List[Snowflake]] = None,
        exempt_channels: Optional[List[Snowflake]] = None,
        reason: Optional[str] = None,
    ) -> AutoModerationRule:
        """|coro|

        Create a new auto moderation rule.

        Requires the :attr:`~Permissions.manage_guild` permission.

        .. versionadded:: 2.1

        Parameters
        ----------
        name: :class:`str`
            The name to use for this rule.
        event_type: :class:`AutoModerationEventType`
            The type of event conteto listen to for this rule.
        actions: List[:class:`AutoModerationAction`]
            The actions to execute when this rule is triggered.
        trigger_type: :class:`AutoModerationTriggerType`
            The type of content that triggers this rule.
        trigger_metadata: Optional[:class:`AutoModerationTriggerMetadata`]
            The additional data to use to determine if this rule has been triggered.
        enabled: Optional[:class:`bool`]
            If this rule should be enabled.
        exempt_roles: Optional[List[:class:`abc.Snowflake`]]
            Roles that should be exempt from this rule.
        exempt_channels: Optional[List[:class:`abc.Snowflake`]]
            Channels that should be exempt from this rule.
        reason: Optional[:class:`str`]
            The reason for creating this rule. Shows in the audit log.

        Raises
        ------
        Forbidden
            You do not have permission to create auto moderation rules.
        HTTPException
            Creating the rule failed.
        InvalidArgument
            An invalid type was passed for an argument.

        Returns
        -------
        :class:`AutoModerationRule`
            The newly created auto moderation rule.
        """

        if not isinstance(event_type, AutoModerationEventType):
            raise InvalidArgument("event_type must be of type AutoModerationEventType")

        if not isinstance(trigger_type, AutoModerationTriggerType):
            raise InvalidArgument("trigger_type must be of type AutoModerationTriggerType")

        payload: AutoModerationRuleCreate = {
            "name": str(name),
            "event_type": event_type.value,
            "trigger_type": trigger_type.value,
            "actions": [action.payload for action in actions],
        }

        if trigger_metadata is not None:
            if not isinstance(trigger_metadata, AutoModerationTriggerMetadata):
                raise InvalidArgument(
                    "trigger_metadata must be of type AutoModerationTriggerMetadata"
                )

            payload["trigger_metadata"] = trigger_metadata.payload

        if enabled is not None:
            payload["enabled"] = enabled

        if exempt_roles is not None:
            payload["exempt_roles"] = [str(role.id) for role in exempt_roles]

        if exempt_channels is not None:
            payload["exempt_channels"] = [str(channel.id) for channel in exempt_channels]

        data = await self._state.http.create_auto_moderation_rule(
            self.id, data=payload, reason=reason
        )
        return AutoModerationRule(data=data, state=self._state)

    def parse_mentions(self, text: str) -> List[Union[Member, User]]:
        """Parses user mentions in a string and returns a list of :class:`Member` objects.
        If the member is not in the guild, a :class:`User` object is returned for that member instead.

        .. note::

            This does not include role or channel mentions. See :meth:`~Guild.parse_role_mentions`
            for :class:`Role` objects and :meth:`~Guild.parse_channel_mentions` for
            :class:`~abc.GuildChannel` objects.

        .. note::

            Only members or users found in the cache will be returned. To get the IDs of all users
            mentioned, use :func:`~utils.parse_raw_mentions` instead.

        .. versionadded:: 2.2

        Parameters
        ----------
        text: :class:`str`
            String to parse mentions in.

        Returns
        -------
        List[Union[:class:`Member`, :class:`User`]]
            List of :class:`Member` or :class:`User` objects that were mentioned in the string.
        """
        get_member_or_user: Callable[
            [int], Optional[Union[Member, User]]
        ] = lambda id: self.get_member(id) or self._state.get_user(id)
        it = filter(None, map(get_member_or_user, utils.parse_raw_mentions(text)))
        return utils.unique(it)

    def parse_role_mentions(self, text: str) -> List[Role]:
        """Parses role mentions in a string and returns a list of :class:`Role` objects.

        .. note::

            Only cached roles found in the :class:`Guild` will be returned. To get the IDs
            of all roles mentioned, use :func:`~utils.parse_raw_role_mentions` instead.

        .. versionadded:: 2.2

        Parameters
        ----------
        text: :class:`str`
            String to parse mentions in.

        Returns
        -------
        List[:class:`Role`]
            List of :class:`Role` objects that were mentioned in the string.
        """
        it = filter(None, map(self.get_role, utils.parse_raw_role_mentions(text)))
        return utils.unique(it)

    def parse_channel_mentions(self, text: str) -> List[abc.GuildChannel]:
        """Parses channel mentions in a string and returns a list of :class:`~abc.GuildChannel` objects.

        .. note::

            Only cached channels found in the :class:`Guild` will be returned. To get the IDs of all
            channels mentioned, use :func:`~utils.parse_raw_channel_mentions` instead.

        .. versionadded:: 2.2

        Parameters
        ----------
        text: :class:`str`
            String to parse mentions in.

        Returns
        -------
        List[:class:`~abc.GuildChannel`]
            List of :class:`~abc.GuildChannel` objects that were mentioned in the string.
        """
        it = filter(None, map(self.get_channel, utils.parse_raw_channel_mentions(text)))
        return utils.unique(it)<|MERGE_RESOLUTION|>--- conflicted
+++ resolved
@@ -1457,12 +1457,8 @@
         default_reaction: MissingOr[Optional[Union[Emoji, PartialEmoji, str]]] = MISSING,
         available_tags: MissingOr[List[ForumTag]] = MISSING,
         reason: Optional[str] = None,
-<<<<<<< HEAD
         default_sort_order: MissingOr[SortOrderType] = MISSING,
-=======
-        default_sort_order: SortOrderType = MISSING,
         default_forum_layout: Optional[ForumLayoutType] = None,
->>>>>>> 4383194b
     ) -> ForumChannel:
         """|coro|
 
@@ -1616,29 +1612,6 @@
     async def edit(
         self,
         *,
-<<<<<<< HEAD
-        reason: Optional[str] = None,
-        name: MissingOr[str] = MISSING,
-        description: MissingOr[Optional[str]] = MISSING,
-        icon: MissingOr[Optional[Union[bytes, Asset, Attachment, File]]] = MISSING,
-        banner: MissingOr[Optional[Union[bytes, Asset, Attachment, File]]] = MISSING,
-        splash: MissingOr[Optional[Union[bytes, Asset, Attachment, File]]] = MISSING,
-        discovery_splash: MissingOr[Optional[Union[bytes, Asset, Attachment, File]]] = MISSING,
-        community: MissingOr[bool] = MISSING,
-        region: MissingOr[Optional[Union[str, VoiceRegion]]] = MISSING,
-        afk_channel: MissingOr[Optional[VoiceChannel]] = MISSING,
-        owner: MissingOr[Snowflake] = MISSING,
-        afk_timeout: MissingOr[int] = MISSING,
-        default_notifications: MissingOr[NotificationLevel] = MISSING,
-        verification_level: MissingOr[VerificationLevel] = MISSING,
-        explicit_content_filter: MissingOr[ContentFilter] = MISSING,
-        vanity_code: MissingOr[str] = MISSING,
-        system_channel: MissingOr[Optional[TextChannel]] = MISSING,
-        system_channel_flags: MissingOr[SystemChannelFlags] = MISSING,
-        preferred_locale: MissingOr[str] = MISSING,
-        rules_channel: MissingOr[Optional[TextChannel]] = MISSING,
-        public_updates_channel: MissingOr[Optional[TextChannel]] = MISSING,
-=======
         reason: Optional[str] = MISSING,
         name: str = MISSING,
         description: Optional[str] = MISSING,
@@ -1662,7 +1635,6 @@
         public_updates_channel: Optional[TextChannel] = MISSING,
         invites_disabled: bool = MISSING,
         premium_progress_bar_enabled: bool = MISSING,
->>>>>>> 4383194b
     ) -> Guild:
         r"""|coro|
 
