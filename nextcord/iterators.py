--- conflicted
+++ resolved
@@ -10,12 +10,8 @@
 from .auto_moderation import AutoModerationRule
 from .bans import BanEntry
 from .object import Object
-<<<<<<< HEAD
 from .utils import snowflake_time, time_snowflake
-=======
 from .types.user import PartialUser as PartialUserPayload
-from .utils import maybe_coroutine, snowflake_time, time_snowflake
->>>>>>> d5c26a15
 
 __all__ = (
     "reaction_iterator",
@@ -46,11 +42,7 @@
         ScheduledEventUser as ScheduledEventUserPayload,
     )
     from .types.threads import Thread as ThreadPayload, ThreadPaginationPayload
-<<<<<<< HEAD
-    from .types.user import PartialUser as PartialUserPayload
-=======
     from .user import User
->>>>>>> d5c26a15
 
 T = TypeVar("T")
 OT = TypeVar("OT")
@@ -58,67 +50,10 @@
 OLDEST_OBJECT = Object(id=0)
 
 
-<<<<<<< HEAD
 async def reaction_iterator(
     message: Message, emoji: str, limit: int = 100, after: Optional[Snowflake] = None
 ):
     from .user import User
-=======
-class _AsyncIterator(AsyncIterator[T]):
-    __slots__ = ()
-
-    async def next(self) -> T:
-        raise NotImplementedError
-
-    def get(self, **attrs: T) -> Awaitable[Optional[T]]:
-        def predicate(elem: T) -> bool:
-            for attr, val in attrs.items():
-                nested = attr.split("__")
-                obj = elem
-                for attribute in nested:
-                    obj = getattr(obj, attribute)
-
-                if obj != val:
-                    return False
-            return True
-
-        return self.find(predicate)
-
-    async def find(self, predicate: _Func[T, bool]) -> Optional[T]:
-        while True:
-            try:
-                elem = await self.next()
-            except NoMoreItems:
-                return None
-
-            ret = await maybe_coroutine(predicate, elem)
-            if ret:
-                return elem
-
-    def chunk(self, max_size: int) -> _ChunkedAsyncIterator[T]:
-        if max_size <= 0:
-            raise ValueError("Async iterator chunk sizes must be greater than 0")
-        return _ChunkedAsyncIterator(self, max_size)
-
-    def map(self, func: _Func[T, OT]) -> _MappedAsyncIterator[T, OT]:
-        return _MappedAsyncIterator(self, func)
-
-    def filter(self, predicate: _Func[T, bool]) -> _FilteredAsyncIterator[T]:
-        return _FilteredAsyncIterator(self, predicate)
-
-    async def flatten(self) -> List[T]:
-        return [element async for element in self]
-
-    async def __anext__(self) -> T:
-        try:
-            return await self.next()
-        except NoMoreItems:
-            raise StopAsyncIteration()
-
-
-def _identity(x: T) -> T:
-    return x
->>>>>>> d5c26a15
 
     state = message._state
 
@@ -147,83 +82,7 @@
             ):
                 user = User(state=state, data=item)
             else:
-<<<<<<< HEAD
                 user = member
-=======
-                ret.append(item)
-                n += 1
-        return ret
-
-
-class _MappedAsyncIterator(_AsyncIterator[OT], Generic[T, OT]):
-    def __init__(self, iterator: _AsyncIterator[T], func: _Func[T, OT]) -> None:
-        self.iterator: _AsyncIterator[T] = iterator
-        self.func: _Func[T, Any] = func
-
-    async def next(self) -> OT:
-        # this raises NoMoreItems and will propagate appropriately
-        item = await self.iterator.next()
-        return await maybe_coroutine(self.func, item)
-
-
-class _FilteredAsyncIterator(_AsyncIterator[T]):
-    def __init__(self, iterator: _AsyncIterator[T], predicate: _Func[T, Any]) -> None:
-        self.iterator: _AsyncIterator[T] = iterator
-
-        if predicate is None:
-            predicate = _identity
-
-        self.predicate: _Func[T, Any] = predicate
-
-    async def next(self) -> T:
-        getter = self.iterator.next
-        pred = self.predicate
-        while True:
-            # propagate NoMoreItems similar to _MappedAsyncIterator
-            item = await getter()
-            ret = await maybe_coroutine(pred, item)
-            if ret:
-                return item
-
-
-class ReactionIterator(_AsyncIterator[Union["User", "Member"]]):
-    def __init__(
-        self, message: Message, emoji: str, limit: int = 100, after: Optional[Snowflake] = None
-    ) -> None:
-        self.message: Message = message
-        self.limit: int = limit
-        self.after: Optional[Snowflake] = after
-        self.state: ConnectionState = message._state
-        self.emoji: str = emoji
-        self.guild: Optional[Guild] = message.guild
-        self.channel_id: int = message.channel.id
-        self.users: asyncio.Queue[Union[Member, User]] = asyncio.Queue()
-
-    async def next(self) -> Union[User, Member]:
-        if self.users.empty():
-            await self.fill_users()
-
-        try:
-            return self.users.get_nowait()
-        except asyncio.QueueEmpty:
-            raise NoMoreItems()
-
-    async def fill_users(self) -> None:
-        # this is a hack because >circular imports<
-        from .user import User
-
-        if self.limit > 0:
-            retrieve = self.limit if self.limit <= 100 else 100
-
-            after = self.after.id if self.after else None
-            data: List[PartialUserPayload] = cast(
-                List[PartialUserPayload],
-                await self.state.http.get_reaction_users(
-                    self.channel_id, self.message.id, self.emoji, retrieve, after=after
-                ),
-            )
-            # cast needed here because of list's invariance
->>>>>>> d5c26a15
 
             yield user
 
@@ -268,7 +127,6 @@
         If set to ``True``, return messages in oldest->newest order. Defaults to
         ``True`` if ``after`` is specified, otherwise ``False``.
     """
-<<<<<<< HEAD
     if isinstance(before, datetime.datetime):
         before = Object(id=time_snowflake(before, high=False))
     if isinstance(after, datetime.datetime):
@@ -300,58 +158,6 @@
 
         if limit is None or limit > 100:
             retrieve = 100
-=======
-
-    def __init__(
-        self,
-        messageable: Messageable,
-        limit: Optional[int],
-        before: Optional[SnowflakeTime] = None,
-        after: Optional[SnowflakeTime] = None,
-        around: Optional[SnowflakeTime] = None,
-        oldest_first: Optional[bool] = None,
-    ) -> None:
-        if isinstance(before, datetime.datetime):
-            before = Object(id=time_snowflake(before, high=False))
-        if isinstance(after, datetime.datetime):
-            after = Object(id=time_snowflake(after, high=True))
-        if isinstance(around, datetime.datetime):
-            around = Object(id=time_snowflake(around))
-
-        self.reverse: bool
-        if oldest_first is None:
-            self.reverse = after is not None
-        else:
-            self.reverse = oldest_first
-
-        self.messageable: Messageable = messageable
-        self.limit: Optional[int] = limit
-        self.before: Optional[Snowflake] = before
-        self.after: Optional[Snowflake] = after or OLDEST_OBJECT
-        self.around: Optional[Snowflake] = around
-
-        self._filter: Optional[Callable[[MessagePayload], bool]] = None  # message dict -> bool
-
-        self.state: ConnectionState = self.messageable._state
-        self.messages: asyncio.Queue[Message] = asyncio.Queue()
-
-        if self.around:
-            if self.limit is None:
-                raise ValueError("history does not support around with limit=None")
-            if self.limit > 101:
-                raise ValueError("history max limit 101 when specifying around parameter")
-            elif self.limit == 101:
-                self.limit = 100  # Thanks discord
-
-            self._retrieve_messages = self._retrieve_messages_around_strategy
-            if self.before and self.after:
-                # lambda type ignores are as before/after/around are optional but exist here
-                self._filter = lambda m: self.after.id < int(m["id"]) < self.before.id  # type: ignore
-            elif self.before:
-                self._filter = lambda m: int(m["id"]) < self.before.id  # type: ignore
-            elif self.after:
-                self._filter = lambda m: self.after.id < int(m["id"])  # type: ignore
->>>>>>> d5c26a15
         else:
             retrieve = limit
 
@@ -418,35 +224,9 @@
     """
     from .user import User
 
-<<<<<<< HEAD
     state = guild._state
     converted_after = after or OLDEST_OBJECT
     retrieve = 0
-=======
-    def __init__(
-        self,
-        guild: Guild,
-        limit: Optional[int] = None,
-        before: Optional[Snowflake] = None,
-        after: Optional[Snowflake] = None,
-    ) -> None:
-        self.guild: Guild = guild
-        self.limit: Optional[int] = limit
-        self.before: Optional[Snowflake] = before
-        self.after: Snowflake = after or OLDEST_OBJECT
-
-        self.state: ConnectionState = self.guild._state
-        self.bans: asyncio.Queue[BanEntry] = asyncio.Queue()
-
-        if self.before:
-            self._retrieve_bans = self._retrieve_bans_before_strategy
-        else:
-            self._retrieve_bans = self._retrieve_bans_after_strategy
-
-    async def next(self) -> BanEntry:
-        if self.bans.empty():
-            await self.fill_bans()
->>>>>>> d5c26a15
 
     def get_retrieve():
         nonlocal retrieve
@@ -464,7 +244,6 @@
         )
 
         if len(data):
-<<<<<<< HEAD
             if limit:
                 limit -= len(data)
 
@@ -510,49 +289,6 @@
     while get_retrieve():
         data: AuditLogPayload = await state.http.get_audit_logs(
             guild.id,
-=======
-            if self.limit is not None:
-                self.limit -= len(data)
-            self.after = Object(id=int(data[-1]["user"]["id"]))
-        return data
-
-
-class AuditLogIterator(_AsyncIterator["AuditLogEntry"]):
-    def __init__(
-        self,
-        guild: Guild,
-        limit: Optional[int] = None,
-        before: Optional[SnowflakeTime] = None,
-        after: Optional[SnowflakeTime] = None,
-        oldest_first: Optional[bool] = None,
-        user_id: Optional[int] = None,
-        action_type: Optional[AuditLogAction] = None,
-    ) -> None:
-        if isinstance(before, datetime.datetime):
-            before = Object(id=time_snowflake(before, high=False))
-        if isinstance(after, datetime.datetime):
-            after = Object(id=time_snowflake(after, high=True))
-
-        # Maintain compatibility with `None` being passed in for `oldest_first`
-        self.reverse: bool = bool(oldest_first)
-
-        self.guild: Guild = guild
-        self.loop: asyncio.AbstractEventLoop = guild._state.loop
-        self.limit: Optional[int] = limit
-        self.before: Optional[Snowflake] = before
-        self.user_id: Optional[int] = user_id
-        self.action_type: Optional[AuditLogAction] = action_type
-        self.after: Optional[Snowflake] = after
-        self._state: ConnectionState = guild._state
-
-        self.entries: asyncio.Queue[AuditLogEntry] = asyncio.Queue()
-
-    async def _get_logs(self, retrieve: int):
-        before = self.before.id if self.before else None
-        after = self.after.id if self.after else None
-        data: AuditLogPayload = await self._state.http.get_audit_logs(
-            self.guild.id,
->>>>>>> d5c26a15
             limit=retrieve,
             user_id=user_id,
             action_type=action_type,
@@ -562,37 +298,8 @@
 
         entries = data.get("audit_log_entries", [])
         if len(data) and entries:
-<<<<<<< HEAD
             if limit is not None:
                 limit -= retrieve
-=======
-            if self.limit is not None:
-                self.limit -= retrieve
-            self.before = Object(id=int(entries[-1]["id"]))
-        return data
-
-    async def next(self) -> AuditLogEntry:
-        if self.entries.empty():
-            await self._fill()
-
-        try:
-            return self.entries.get_nowait()
-        except asyncio.QueueEmpty:
-            raise NoMoreItems()
-
-    def _get_retrieve(self):
-        l = self.limit
-        if l is None or l > 100:
-            r = 100
-        else:
-            r = l
-        self.retrieve = r
-        return r > 0
-
-    async def _fill(self) -> None:
-        if self._get_retrieve():
-            data = await self._get_logs(self.retrieve)
->>>>>>> d5c26a15
             if len(data) < 100:
                 limit = 0
 
@@ -656,7 +363,6 @@
     """
     from .guild import Guild
 
-<<<<<<< HEAD
     if isinstance(before, datetime.datetime):
         before = Object(id=time_snowflake(before, high=False))
     if isinstance(after, datetime.datetime):
@@ -671,55 +377,6 @@
 
         if limit is None or limit > 200:
             retrieve = 200
-=======
-    def __init__(
-        self,
-        bot: Client,
-        limit: Optional[int],
-        before: Optional[SnowflakeTime] = None,
-        after: Optional[SnowflakeTime] = None,
-    ) -> None:
-        self.retrieve: int
-
-        if isinstance(before, datetime.datetime):
-            before = Object(id=time_snowflake(before, high=False))
-        if isinstance(after, datetime.datetime):
-            after = Object(id=time_snowflake(after, high=True))
-
-        self.bot: Client = bot
-        self.limit: Optional[int] = limit
-        self.before: Optional[Snowflake] = before
-        self.after: Optional[Snowflake] = after
-
-        self._filter: Optional[Callable[[GuildPayload], bool]] = None
-
-        self.state: ConnectionState = self.bot._connection
-        self.guilds: asyncio.Queue[Guild] = asyncio.Queue()
-
-        self.reverse: bool
-        if self.before:
-            self.reverse = True
-            self._retrieve_guilds = self._retrieve_guilds_before_strategy
-            if self.after:
-                self._filter = lambda m: int(m["id"]) > self.after.id  # type: ignore
-        else:
-            self.reverse = False
-            self._retrieve_guilds = self._retrieve_guilds_after_strategy
-
-    async def next(self) -> Guild:
-        if self.guilds.empty():
-            await self.fill_guilds()
-
-        try:
-            return self.guilds.get_nowait()
-        except asyncio.QueueEmpty:
-            raise NoMoreItems()
-
-    def _get_retrieve(self):
-        l = self.limit
-        if l is None or l > 200:
-            r = 200
->>>>>>> d5c26a15
         else:
             retrieve = limit
 
@@ -749,7 +406,6 @@
         for item in data:
             yield Guild(state=state, data=item)
 
-<<<<<<< HEAD
 
 async def member_iterator(
     guild: Guild,
@@ -757,120 +413,6 @@
     after: Optional[Union[Snowflake, datetime.datetime]] = None,
 ):
     from .member import Member
-=======
-    async def _retrieve_guilds_before_strategy(self, retrieve: int) -> List[GuildPayload]:
-        """Retrieve guilds using before parameter."""
-        before = self.before.id if self.before else None
-        data: List[GuildPayload] = await self.bot.http.get_guilds(retrieve, before=before)
-        if len(data):
-            if self.limit is not None:
-                self.limit -= retrieve
-            self.before = Object(id=int(data[0]["id"]))
-        return data
-
-    async def _retrieve_guilds_after_strategy(self, retrieve: int) -> List[GuildPayload]:
-        """Retrieve guilds using after parameter."""
-        after = self.after.id if self.after else None
-        data: List[GuildPayload] = await self.bot.http.get_guilds(retrieve, after=after)
-        if len(data):
-            if self.limit is not None:
-                self.limit -= retrieve
-            self.after = Object(id=int(data[-1]["id"]))
-        return data
-
-
-class MemberIterator(_AsyncIterator["Member"]):
-    def __init__(
-        self,
-        guild: Guild,
-        limit: Optional[int] = 1000,
-        after: Optional[Union[Snowflake, datetime.datetime]] = None,
-    ) -> None:
-        if isinstance(after, datetime.datetime):
-            after = Object(id=time_snowflake(after, high=True))
-
-        self.retrieve: int
-        self.guild: Guild = guild
-        self.limit: Optional[int] = limit
-        self.after: Snowflake = after or OLDEST_OBJECT
-
-        self.state: ConnectionState = self.guild._state
-        self.members: asyncio.Queue[Member] = asyncio.Queue()
-
-    async def next(self) -> Member:
-        if self.members.empty():
-            await self.fill_members()
-
-        try:
-            return self.members.get_nowait()
-        except asyncio.QueueEmpty:
-            raise NoMoreItems()
-
-    def _get_retrieve(self):
-        l = self.limit
-        if l is None or l > 1000:
-            r = 1000
-        else:
-            r = l
-        self.retrieve = r
-        return r > 0
-
-    async def fill_members(self) -> None:
-        if self._get_retrieve():
-            after = self.after.id if self.after else None
-            data = await self.state.http.get_members(self.guild.id, self.retrieve, after)
-            if not data:
-                # no data, terminate
-                return
-
-            if len(data) < 1000:
-                self.limit = 0  # terminate loop
-
-            self.after = Object(id=int(data[-1]["user"]["id"]))
-
-            for element in reversed(data):
-                await self.members.put(self.create_member(element))
-
-    def create_member(self, data: MemberWithUser) -> Member:
-        from .member import Member
-
-        return Member(data=data, guild=self.guild, state=self.state)
-
-
-class ArchivedThreadIterator(_AsyncIterator["Thread"]):
-    def __init__(
-        self,
-        channel_id: int,
-        guild: Guild,
-        limit: Optional[int],
-        joined: bool,
-        private: bool,
-        before: Optional[Union[Snowflake, datetime.datetime]] = None,
-    ) -> None:
-        self.channel_id: int = channel_id
-        self.guild: Guild = guild
-        self.limit: Optional[int] = limit
-        self.joined: bool = joined
-        self.private: bool = private
-        self.http: HTTPClient = guild._state.http
-
-        if joined and not private:
-            raise ValueError("Cannot iterate over joined public archived threads")
-
-        self.before: Optional[str]
-        if before is None:
-            self.before = None
-        elif isinstance(before, datetime.datetime):
-            if joined:
-                self.before = str(time_snowflake(before, high=False))
-            else:
-                self.before = before.isoformat()
-        else:
-            if joined:
-                self.before = str(before.id)
-            else:
-                self.before = snowflake_time(before.id).isoformat()
->>>>>>> d5c26a15
 
     if isinstance(after, datetime.datetime):
         after = Object(id=time_snowflake(after, high=True))
@@ -957,18 +499,11 @@
         for item in reversed(threads):
             yield Thread(guild=guild, state=state, data=item)
 
-<<<<<<< HEAD
         has_more = data.get("has_more", False)
         if limit is not None:
             limit -= len(threads)
             if limit <= 0:
                 has_more = False
-=======
-class ScheduledEventIterator(_AsyncIterator["ScheduledEvent"]):
-    def __init__(self, guild: Guild, with_users: bool = False) -> None:
-        self.guild: Guild = guild
-        self.with_users: bool = with_users
->>>>>>> d5c26a15
 
         if has_more:
             converted_before = update_before(threads[-1])
@@ -989,45 +524,8 @@
             # no data, terminate
             return
 
-<<<<<<< HEAD
         for item in reversed(data):
             yield guild._store_scheduled_event(item)
-=======
-        for element in reversed(data):
-            await self.queue.put(self.create_event(element))
-
-    def create_event(self, data: ScheduledEventPayload) -> ScheduledEvent:
-        return self.guild._store_scheduled_event(data)
-
-
-class ScheduledEventUserIterator(_AsyncIterator["ScheduledEventUser"]):
-    def __init__(
-        self,
-        guild: Guild,
-        event: ScheduledEvent,
-        with_member: bool = False,
-        limit: Optional[int] = None,
-        before: Optional[Snowflake] = None,
-        after: Optional[Snowflake] = None,
-    ) -> None:
-        self.guild: Guild = guild
-        self.event: ScheduledEvent = event
-        self.with_member: bool = with_member
-
-        self.limit: Optional[int] = limit
-        self.before: Optional[Snowflake] = before
-        self.after: Snowflake = after or OLDEST_OBJECT
-
-        if self.before:
-            self._retrieve_users = self._retrieve_users_before_strategy
-        else:
-            self._retrieve_users = self._retrieve_users_after_strategy
-
-        self.retrieve: int
-        self.state: ConnectionState = self.guild._state
-        self.queue: asyncio.Queue[ScheduledEventUser] = asyncio.Queue()
-        self.has_more = True
->>>>>>> d5c26a15
 
 
 async def scheduled_event_user_iterator(
