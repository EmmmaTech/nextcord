# SPDX-License-Identifier: MIT

from __future__ import annotations

import asyncio
import logging
import signal
import sys
import traceback
import warnings
from typing import (
    TYPE_CHECKING,
    Any,
    AsyncIterator,
    Callable,
    Coroutine,
    Dict,
    Generator,
    Iterable,
    List,
    Optional,
    Sequence,
    Set,
    Tuple,
    Type,
    TypeVar,
    Union,
    cast,
    overload,
)

import aiohttp

from . import utils
from .activity import ActivityTypes, BaseActivity, create_activity
from .appinfo import AppInfo
from .application_command import message_command, slash_command, user_command
from .backoff import ExponentialBackoff
from .channel import PartialMessageable, _threaded_channel_factory
from .emoji import Emoji
from .enums import ApplicationCommandType, ChannelType, InteractionType, Status, VoiceRegion
from .errors import *
from .flags import ApplicationFlags, Intents
from .gateway import *
from .guild import Guild
from .guild_preview import GuildPreview
from .http import HTTPClient
from .interactions import Interaction
from .invite import Invite
from .iterators import guild_iterator
from .mentions import AllowedMentions
from .object import Object
from .stage_instance import StageInstance
from .state import ConnectionState
from .sticker import GuildSticker, StandardSticker, StickerPack, _sticker_factory
from .template import Template
from .threads import Thread
from .types.interactions import ApplicationCommandInteractionData
from .ui.modal import Modal
from .ui.view import View
from .user import ClientUser, User
from .utils import MISSING
from .voice_client import VoiceClient
from .webhook import Webhook
from .widget import Widget

if TYPE_CHECKING:
    from nextcord.types.checks import ApplicationCheck, ApplicationHook

    from .abc import GuildChannel, PrivateChannel, Snowflake, SnowflakeTime
    from .application_command import BaseApplicationCommand, ClientCog
    from .asset import Asset
    from .channel import DMChannel
    from .enums import Locale
    from .file import File
    from .flags import MemberCacheFlags
    from .member import Member
    from .message import Attachment, Message
    from .permissions import Permissions
    from .scheduled_events import ScheduledEvent
    from .types.interactions import ApplicationCommand as ApplicationCommandPayload
    from .voice_client import VoiceProtocol

__all__ = ("Client",)

Coro = TypeVar("Coro", bound=Callable[..., Coroutine[Any, Any, Any]])
InterT = TypeVar("InterT", bound="Interaction")


_log = logging.getLogger(__name__)


def _cancel_tasks(loop: asyncio.AbstractEventLoop) -> None:
    tasks = {t for t in asyncio.all_tasks(loop=loop) if not t.done()}

    if not tasks:
        return

    _log.info("Cleaning up after %d tasks.", len(tasks))
    for task in tasks:
        task.cancel()

    loop.run_until_complete(asyncio.gather(*tasks, return_exceptions=True))
    _log.info("All tasks finished cancelling.")

    for task in tasks:
        if task.cancelled():
            continue
        if task.exception() is not None:
            loop.call_exception_handler(
                {
                    "message": "Unhandled exception during Client.run shutdown.",
                    "exception": task.exception(),
                    "task": task,
                }
            )


def _cleanup_loop(loop: asyncio.AbstractEventLoop) -> None:
    try:
        _cancel_tasks(loop)
        loop.run_until_complete(loop.shutdown_asyncgens())
    finally:
        _log.info("Closing the event loop.")
        loop.close()


class Client:
    r"""Represents a client connection that connects to Discord.
    This class is used to interact with the Discord WebSocket and API.

    A number of options can be passed to the :class:`Client`.

    Parameters
    ----------
    max_messages: Optional[:class:`int`]
        The maximum number of messages to store in the internal message cache.
        This defaults to ``1000``. Passing in ``None`` disables the message cache.

        .. versionchanged:: 1.3
            Allow disabling the message cache and change the default size to ``1000``.
    loop: Optional[:class:`asyncio.AbstractEventLoop`]
        The :class:`asyncio.AbstractEventLoop` to use for asynchronous operations.
        Defaults to ``None``, in which case the default event loop is used via
        :func:`asyncio.get_event_loop()`.
    connector: Optional[:class:`aiohttp.BaseConnector`]
        The connector to use for connection pooling.
    proxy: Optional[:class:`str`]
        Proxy URL.
    proxy_auth: Optional[:class:`aiohttp.BasicAuth`]
        An object that represents proxy HTTP Basic Authorization.
    shard_id: Optional[:class:`int`]
        Integer starting at ``0`` and less than :attr:`.shard_count`.
    shard_count: Optional[:class:`int`]
        The total number of shards.
    application_id: Optional[:class:`int`]
        The client's application ID.
    intents: :class:`Intents`
        The intents that you want to enable for the session. This is a way of
        disabling and enabling certain gateway events from triggering and being sent.
        If not given, defaults to a regularly constructed :class:`Intents` class.

        .. versionadded:: 1.5
    member_cache_flags: :class:`MemberCacheFlags`
        Allows for finer control over how the library caches members.
        If not given, defaults to cache as much as possible with the
        currently selected intents.

        .. versionadded:: 1.5
    chunk_guilds_at_startup: :class:`bool`
        Indicates if :func:`.on_ready` should be delayed to chunk all guilds
        at start-up if necessary. This operation is incredibly slow for large
        amounts of guilds. The default is ``True`` if :attr:`Intents.members`
        is ``True``.

        .. versionadded:: 1.5
    status: Optional[:class:`.Status`]
        A status to start your presence with upon logging on to Discord.
    activity: Optional[:class:`.BaseActivity`]
        An activity to start your presence with upon logging on to Discord.
    allowed_mentions: Optional[:class:`AllowedMentions`]
        Control how the client handles mentions by default on every message sent.

        .. versionadded:: 1.4
    heartbeat_timeout: :class:`float`
        The maximum numbers of seconds before timing out and restarting the
        WebSocket in the case of not receiving a HEARTBEAT_ACK. Useful if
        processing the initial packets take too long to the point of disconnecting
        you. The default timeout is 60 seconds.
    guild_ready_timeout: :class:`float`
        The maximum number of seconds to wait for the GUILD_CREATE stream to end before
        preparing the member cache and firing READY. The default timeout is 2 seconds.

        .. versionadded:: 1.4
    assume_unsync_clock: :class:`bool`
        Whether to assume the system clock is unsynced. This applies to the ratelimit handling
        code. If this is set to ``True``, the default, then the library uses the time to reset
        a rate limit bucket given by Discord. If this is ``False`` then your system clock is
        used to calculate how long to sleep for. If this is set to ``False`` it is recommended to
        sync your system clock to Google's NTP server.

        .. versionadded:: 1.3
    enable_debug_events: :class:`bool`
        Whether to enable events that are useful only for debugging gateway related information.

        Right now this involves :func:`on_socket_raw_receive` and :func:`on_socket_raw_send`. If
        this is ``False`` then those events will not be dispatched (due to performance considerations).
        To enable these events, this must be set to ``True``. Defaults to ``False``.

        .. versionadded:: 2.0

    lazy_load_commands: :class:`bool`
        Whether to attempt to associate an unknown incoming application command ID with an existing application command.

        If this is set to ``True``, the default, then the library will attempt to match up an unknown incoming
        application command payload to an application command in the library.

    rollout_associate_known: :class:`bool`
        Whether during the application command rollout to associate found Discord commands with commands added locally.
        Defaults to ``True``.

    rollout_delete_unknown: :class:`bool`
        Whether during the application command rollout to delete commands from Discord that don't correspond with a
        locally added command. Defaults to ``True``.

    rollout_register_new: :class:`bool`
        Whether during the application command rollout to register new application commands that were added locally but
        not found on Discord. Defaults to ``True``.

    rollout_update_known: :class:`bool`
        Whether during the application command rollout to update known applications that share the same signature but
        don't quite match what is registered on Discord. Defaults to ``True``.

    rollout_all_guilds: :class:`bool`
        Whether during the application command rollout to update to all guilds, instead of only ones with at least one
        command to roll out to them. Defaults to ``False``

        Warning: While enabling this will prevent "ghost" commands on guilds with removed code references, rolling out
        to ALL guilds with anything other than a very small bot will likely cause it to get rate limited.

    default_guild_ids: Optional[List[:class:`int`]]
        The default guild ids for every application command set. If the application command doesn't have any explicit
        guild ids set and this list is not empty, then the application command's guild ids will be set to this.
        Defaults to ``None``.

        .. versionadded:: 2.3

    Attributes
    ----------
    ws
        The websocket gateway the client is currently connected to. Could be ``None``.
    loop: :class:`asyncio.AbstractEventLoop`
        The event loop that the client uses for asynchronous operations.
    """

    def __init__(
        self,
        *,
        max_messages: Optional[int] = 1000,
        connector: Optional[aiohttp.BaseConnector] = None,
        proxy: Optional[str] = None,
        proxy_auth: Optional[aiohttp.BasicAuth] = None,
        shard_id: Optional[int] = None,
        shard_count: Optional[int] = None,
        application_id: Optional[int] = None,
        intents: Intents = Intents.default(),
        member_cache_flags: MemberCacheFlags = MISSING,
        chunk_guilds_at_startup: bool = MISSING,
        status: Optional[Status] = None,
        activity: Optional[BaseActivity] = None,
        allowed_mentions: Optional[AllowedMentions] = None,
        heartbeat_timeout: float = 60.0,
        guild_ready_timeout: float = 2.0,
        assume_unsync_clock: bool = True,
        enable_debug_events: bool = False,
        loop: Optional[asyncio.AbstractEventLoop] = None,
        lazy_load_commands: bool = True,
        rollout_associate_known: bool = True,
        rollout_delete_unknown: bool = True,
        rollout_register_new: bool = True,
        rollout_update_known: bool = True,
        rollout_all_guilds: bool = False,
        default_guild_ids: Optional[List[int]] = None,
    ) -> None:
        # self.ws is set in the connect method
        self.ws: DiscordWebSocket = None  # type: ignore
        self.loop: asyncio.AbstractEventLoop = asyncio.get_event_loop() if loop is None else loop
        self._listeners: Dict[str, List[Tuple[asyncio.Future, Callable[..., bool]]]] = {}

        self.shard_id: Optional[int] = shard_id
        self.shard_count: Optional[int] = shard_count

        self.http: HTTPClient = HTTPClient(
            connector,
            proxy=proxy,
            proxy_auth=proxy_auth,
            unsync_clock=assume_unsync_clock,
            loop=self.loop,
            dispatch=self.dispatch,
        )

        self._handlers: Dict[str, Callable] = {"ready": self._handle_ready}

        self._hooks: Dict[str, Callable] = {"before_identify": self._call_before_identify_hook}

        self._enable_debug_events: bool = enable_debug_events

        self._connection: ConnectionState = self._get_state(
            max_messages=max_messages,
            application_id=application_id,
            heartbeat_timeout=heartbeat_timeout,
            guild_ready_timeout=guild_ready_timeout,
            allowed_mentions=allowed_mentions,
            activity=activity,
            status=status,
            intents=intents,
            chunk_guilds_at_startup=chunk_guilds_at_startup,
            member_cache_flags=member_cache_flags,
        )

        self._connection.shard_count = self.shard_count
        self._closed: bool = False
        self._ready: asyncio.Event = asyncio.Event()
        self._connection._get_websocket = self._get_websocket
        self._connection._get_client = lambda: self
        self._lazy_load_commands: bool = lazy_load_commands
        self._client_cogs: Set[ClientCog] = set()
        self._rollout_associate_known: bool = rollout_associate_known
        self._rollout_delete_unknown: bool = rollout_delete_unknown
        self._rollout_register_new: bool = rollout_register_new
        self._rollout_update_known: bool = rollout_update_known
        self._rollout_all_guilds: bool = rollout_all_guilds
        self._application_commands_to_add: Set[BaseApplicationCommand] = set()

        self._default_guild_ids = default_guild_ids or []

        # Global application command checks
        self._application_command_checks: List[ApplicationCheck] = []
        self._application_command_before_invoke: Optional[ApplicationHook] = None
        self._application_command_after_invoke: Optional[ApplicationHook] = None

        if VoiceClient.warn_nacl:
            VoiceClient.warn_nacl = False
            _log.warning("PyNaCl is not installed, voice will NOT be supported")

    # internals

    def _get_websocket(
        self, guild_id: Optional[int] = None, *, shard_id: Optional[int] = None
    ) -> DiscordWebSocket:
        return self.ws

    def _get_state(
        self,
        max_messages: Optional[int],
        application_id: Optional[int],
        heartbeat_timeout: float,
        guild_ready_timeout: float,
        allowed_mentions: Optional[AllowedMentions],
        activity: Optional[BaseActivity],
        status: Optional[Status],
        intents: Intents,
        chunk_guilds_at_startup: bool,
        member_cache_flags: MemberCacheFlags,
    ) -> ConnectionState:
        return ConnectionState(
            dispatch=self.dispatch,
            handlers=self._handlers,
            hooks=self._hooks,
            http=self.http,
            loop=self.loop,
            max_messages=max_messages,
            application_id=application_id,
            heartbeat_timeout=heartbeat_timeout,
            guild_ready_timeout=guild_ready_timeout,
            allowed_mentions=allowed_mentions,
            activity=activity,
            status=status,
            intents=intents,
            chunk_guilds_at_startup=chunk_guilds_at_startup,
            member_cache_flags=member_cache_flags,
        )

    def _handle_ready(self) -> None:
        self._ready.set()

    @property
    def latency(self) -> float:
        """:class:`float`: Measures latency between a HEARTBEAT and a HEARTBEAT_ACK in seconds.

        This could be referred to as the Discord WebSocket protocol latency.
        """
        ws = self.ws
        return float("nan") if not ws else ws.latency

    def is_ws_ratelimited(self) -> bool:
        """:class:`bool`: Whether the websocket is currently rate limited.

        This can be useful to know when deciding whether you should query members
        using HTTP or via the gateway.

        .. versionadded:: 1.6
        """
        if self.ws:
            return self.ws.is_ratelimited()
        return False

    @property
    def user(self) -> Optional[ClientUser]:
        """Optional[:class:`.ClientUser`]: Represents the connected client. ``None`` if not logged in."""
        return self._connection.user

    @property
    def guilds(self) -> List[Guild]:
        """List[:class:`.Guild`]: The guilds that the connected client is a member of."""
        return self._connection.guilds

    @property
    def emojis(self) -> List[Emoji]:
        """List[:class:`.Emoji`]: The emojis that the connected client has."""
        return self._connection.emojis

    @property
    def stickers(self) -> List[GuildSticker]:
        """List[:class:`.GuildSticker`]: The stickers that the connected client has.

        .. versionadded:: 2.0
        """
        return self._connection.stickers

    @property
    def cached_messages(self) -> Sequence[Message]:
        """Sequence[:class:`.Message`]: Read-only list of messages the connected client has cached.

        .. versionadded:: 1.1
        """
        return utils.SequenceProxy(self._connection._messages or [])

    @property
    def private_channels(self) -> List[PrivateChannel]:
        """List[:class:`.abc.PrivateChannel`]: The private channels that the connected client is participating on.

        .. note::

            This returns only up to 128 most recent private channels due to an internal working
            on how Discord deals with private channels.
        """
        return self._connection.private_channels

    @property
    def voice_clients(self) -> List[VoiceProtocol]:
        """List[:class:`.VoiceProtocol`]: Represents a list of voice connections.

        These are usually :class:`.VoiceClient` instances.
        """
        return self._connection.voice_clients

    @property
    def application_id(self) -> Optional[int]:
        """Optional[:class:`int`]: The client's application ID.

        If this is not passed via ``__init__`` then this is retrieved
        through the gateway when an event contains the data. Usually
        after :func:`~nextcord.on_connect` is called.

        .. versionadded:: 2.0
        """
        return self._connection.application_id

    @property
    def application_flags(self) -> ApplicationFlags:
        """:class:`~nextcord.ApplicationFlags`: The client's application flags.

        .. versionadded:: 2.0
        """
        return self._connection.application_flags

    @property
    def default_guild_ids(self) -> List[int]:
        """List[:class:`int`] The default guild ids for all application commands.

        .. versionadded:: 2.3
        """
        return self._default_guild_ids

    def is_ready(self) -> bool:
        """:class:`bool`: Specifies if the client's internal cache is ready for use."""
        return self._ready.is_set()

    async def _run_event(
        self,
        coro: Callable[..., Coroutine[Any, Any, Any]],
        event_name: str,
        *args: Any,
        **kwargs: Any,
    ) -> None:
        try:
            await coro(*args, **kwargs)
        except asyncio.CancelledError:
            pass
        except Exception:
            try:
                await self.on_error(event_name, *args, **kwargs)
            except asyncio.CancelledError:
                pass

    def _schedule_event(
        self,
        coro: Callable[..., Coroutine[Any, Any, Any]],
        event_name: str,
        *args: Any,
        **kwargs: Any,
    ) -> asyncio.Task:
        wrapped = self._run_event(coro, event_name, *args, **kwargs)
        # Schedules the task
        return asyncio.create_task(wrapped, name=f"nextcord: {event_name}")

    def dispatch(self, event: str, *args: Any, **kwargs: Any) -> None:
        _log.debug("Dispatching event %s", event)
        method = "on_" + event

        listeners = self._listeners.get(event)
        if listeners:
            removed = []
            for i, (future, condition) in enumerate(listeners):
                if future.cancelled():
                    removed.append(i)
                    continue

                try:
                    result = condition(*args)
                except Exception as exc:
                    future.set_exception(exc)
                    removed.append(i)
                else:
                    if result:
                        if len(args) == 0:
                            future.set_result(None)
                        elif len(args) == 1:
                            future.set_result(args[0])
                        else:
                            future.set_result(args)
                        removed.append(i)

            if len(removed) == len(listeners):
                self._listeners.pop(event)
            else:
                for idx in reversed(removed):
                    del listeners[idx]

        try:
            coro = getattr(self, method)
        except AttributeError:
            pass
        else:
            self._schedule_event(coro, method, *args, **kwargs)

    async def on_error(self, event_method: str, *args: Any, **kwargs: Any) -> None:
        """|coro|

        The default error handler provided by the client.

        By default this prints to :data:`~sys.stderr` however it could be
        overridden to have a different implementation.
        Check :func:`~nextcord.on_error` for more details.
        """
        print(f"Ignoring exception in {event_method}", file=sys.stderr)
        traceback.print_exc()

    async def on_application_command_error(
        self, interaction: Interaction, exception: ApplicationError
    ) -> None:
        """|coro|

        The default application command error handler provided by the bot.

        By default this prints to :data:`~sys.stderr` however it could be
        overridden to have a different implementation.

        This only fires if you do not specify any listeners for command error.
        """
        if interaction.application_command and interaction.application_command.has_error_handler():
            return

        # TODO implement cog error handling
        # cog = context.cog
        # if cog and cog.has_error_handler():
        #     return

        print(f"Ignoring exception in command {interaction.application_command}:", file=sys.stderr)
        traceback.print_exception(
            type(exception), exception, exception.__traceback__, file=sys.stderr
        )

    # hooks

    async def _call_before_identify_hook(
        self, shard_id: Optional[int], *, initial: bool = False
    ) -> None:
        # This hook is an internal hook that actually calls the public one.
        # It allows the library to have its own hook without stepping on the
        # toes of those who need to override their own hook.
        await self.before_identify_hook(shard_id, initial=initial)

    async def before_identify_hook(self, shard_id: Optional[int], *, initial: bool = False) -> None:
        """|coro|

        A hook that is called before IDENTIFYing a session. This is useful
        if you wish to have more control over the synchronization of multiple
        IDENTIFYing clients.

        The default implementation sleeps for 5 seconds.

        .. versionadded:: 1.4

        Parameters
        ----------
        shard_id: :class:`int`
            The shard ID that requested being IDENTIFY'd
        initial: :class:`bool`
            Whether this IDENTIFY is the first initial IDENTIFY.
        """

        if not initial:
            await asyncio.sleep(5.0)

    # login state management

    async def login(self, token: str) -> None:
        """|coro|

        Logs in the client with the specified credentials.


        Parameters
        ----------
        token: :class:`str`
            The authentication token. Do not prefix this token with
            anything as the library will do it for you.

        Raises
        ------
        :exc:`.LoginFailure`
            The wrong credentials are passed.
        :exc:`.HTTPException`
            An unknown HTTP related error occurred,
            usually when it isn't 200 or the known incorrect credentials
            passing status code.
        """

        _log.info("logging in using static token")

        if not isinstance(token, str):
            raise TypeError(
                f"The token provided was of type {type(token)} but was expected to be str"
            )

        data = await self.http.static_login(token.strip())
        self._connection.user = ClientUser(state=self._connection, data=data)

    async def connect(self, *, reconnect: bool = True) -> None:
        """|coro|

        Creates a websocket connection and lets the websocket listen
        to messages from Discord. This is a loop that runs the entire
        event system and miscellaneous aspects of the library. Control
        is not resumed until the WebSocket connection is terminated.

        Parameters
        ----------
        reconnect: :class:`bool`
            If we should attempt reconnecting, either due to internet
            failure or a specific failure on Discord's part. Certain
            disconnects that lead to bad state will not be handled (such as
            invalid sharding payloads or bad tokens).

        Raises
        ------
        :exc:`.GatewayNotFound`
            If the gateway to connect to Discord is not found. Usually if this
            is thrown then there is a Discord API outage.
        :exc:`.ConnectionClosed`
            The websocket connection has been terminated.
        """

        backoff = ExponentialBackoff()
        ws_params = {
            "initial": True,
            "shard_id": self.shard_id,
        }
        while not self.is_closed():
            try:
                coro = DiscordWebSocket.from_client(self, format_gateway=True, **ws_params)
                self.ws = await asyncio.wait_for(coro, timeout=60.0)
                ws_params["initial"] = False
                while True:
                    await self.ws.poll_event()
            except ReconnectWebSocket as e:
                _log.info("Got a request to %s the websocket.", e.op)
                self.dispatch("disconnect")

                # Only specify new gateway if resuming, otherwise use the default one
                if e.resume:
                    ws_params.update(
                        sequence=self.ws.sequence,
                        gateway=self.ws.resume_url,
                        resume=True,
                        session=self.ws.session_id,
                    )
                else:
                    ws_params.update(
                        sequence=None,
                        gateway=None,
                        resume=False,
                        session=None,
                    )

                continue
            except (
                OSError,
                HTTPException,
                GatewayNotFound,
                ConnectionClosed,
                aiohttp.ClientError,
                asyncio.TimeoutError,
            ) as exc:
                self.dispatch("disconnect")
                if not reconnect:
                    await self.close()
                    if isinstance(exc, ConnectionClosed) and exc.code == 1000:
                        # clean close, don't re-raise this
                        return
                    raise

                if self.is_closed():
                    return

                # If we get connection reset by peer then try to RESUME
                if isinstance(exc, OSError) and exc.errno in (54, 10054):
                    ws_params.update(
                        sequence=self.ws.sequence,
                        gateway=self.ws.resume_url,
                        initial=False,
                        resume=True,
                        session=self.ws.session_id,
                    )
                    continue

                # We should only get this when an unhandled close code happens,
                # such as a clean disconnect (1000) or a bad state (bad token, no sharding, etc)
                # sometimes, discord sends us 1000 for unknown reasons so we should reconnect
                # regardless and rely on is_closed instead
                if isinstance(exc, ConnectionClosed):
                    if exc.code == 4014:
                        raise PrivilegedIntentsRequired(exc.shard_id) from None
                    if exc.code != 1000:
                        await self.close()
                        raise

                retry = backoff.delay()
                _log.exception("Attempting a reconnect in %.2fs", retry)
                await asyncio.sleep(retry)
                # Always try to RESUME the connection
                # If the connection is not RESUME-able then the gateway will invalidate the session.
                # This is apparently what the official Discord client does.
                ws_params.update(
                    sequence=self.ws.sequence,
                    gateway=self.ws.resume_url,
                    initial=False,
                    resume=True,
                    session=self.ws.session_id,
                )

    async def close(self) -> None:
        """|coro|

        Closes the connection to Discord.
        """
        if self._closed:
            return

        self._closed = True

        self.dispatch("close")

        for voice in self.voice_clients:
            try:
                await voice.disconnect(force=True)
            except Exception:
                # if an error happens during disconnects, disregard it.
                pass

        if self.ws is not None and self.ws.open:  # pyright: ignore
            await self.ws.close(code=1000)

        await self.http.close()
        self._ready.clear()

    def clear(self) -> None:
        """Clears the internal state of the bot.

        After this, the bot can be considered "re-opened", i.e. :meth:`is_closed`
        and :meth:`is_ready` both return ``False`` along with the bot's internal
        cache cleared.
        """
        self._closed = False
        self._ready.clear()
        self._connection.clear()
        self.http.recreate()

    async def start(self, token: str, *, reconnect: bool = True) -> None:
        """|coro|

        A shorthand coroutine for :meth:`login` + :meth:`connect`.

        Raises
        ------
        TypeError
            An unexpected keyword argument was received.
        """
        await self.login(token)
        await self.connect(reconnect=reconnect)

    def run(self, *args: Any, **kwargs: Any) -> None:
        """A blocking call that abstracts away the event loop
        initialisation from you.

        If you want more control over the event loop then this
        function should not be used. Use :meth:`start` coroutine
        or :meth:`connect` + :meth:`login`.

        Roughly Equivalent to: ::

            try:
                loop.run_until_complete(start(*args, **kwargs))
            except KeyboardInterrupt:
                loop.run_until_complete(close())
                # cancel all tasks lingering
            finally:
                loop.close()

        .. warning::

            This function must be the last function to call due to the fact that it
            is blocking. That means that registration of events or anything being
            called after this function call will not execute until it returns.
        """
        loop = self.loop

        try:
            loop.add_signal_handler(signal.SIGINT, lambda: loop.stop())
            loop.add_signal_handler(signal.SIGTERM, lambda: loop.stop())
        except NotImplementedError:
            pass

        async def runner() -> None:
            try:
                await self.start(*args, **kwargs)
            finally:
                if not self.is_closed():
                    await self.close()

        def stop_loop_on_completion(f) -> None:
            loop.stop()

        future = asyncio.ensure_future(runner(), loop=loop)
        future.add_done_callback(stop_loop_on_completion)
        try:
            loop.run_forever()
        except KeyboardInterrupt:
            _log.info("Received signal to terminate bot and event loop.")
        finally:
            future.remove_done_callback(stop_loop_on_completion)
            _log.info("Cleaning up tasks.")
            _cleanup_loop(loop)

        if not future.cancelled():
            try:
                return future.result()
            except KeyboardInterrupt:
                # I am unsure why this gets raised here but suppress it anyway
                return None

    # properties

    def is_closed(self) -> bool:
        """:class:`bool`: Indicates if the websocket connection is closed."""
        return self._closed

    @property
    def activity(self) -> Optional[ActivityTypes]:
        """Optional[:class:`.BaseActivity`]: The activity being used upon
        logging in.
        """
        return create_activity(self._connection, self._connection._activity)

    @activity.setter
    def activity(self, value: Optional[ActivityTypes]) -> None:
        if value is None:
            self._connection._activity = None
        elif isinstance(value, BaseActivity):
            # ConnectionState._activity is typehinted as ActivityPayload, we're passing Dict[str, Any]
            self._connection._activity = value.to_dict()  # type: ignore
        else:
            raise TypeError("activity must derive from BaseActivity.")

    @property
    def status(self):
        """:class:`.Status`:
        The status being used upon logging on to Discord.

        .. versionadded: 2.0
        """
        if self._connection._status in set(state.value for state in Status):
            return Status(self._connection._status)
        return Status.online

    @status.setter
    def status(self, value):
        if value is Status.offline:
            self._connection._status = "invisible"
        elif isinstance(value, Status):
            self._connection._status = str(value)
        else:
            raise TypeError("status must derive from Status.")

    @property
    def allowed_mentions(self) -> Optional[AllowedMentions]:
        """Optional[:class:`~nextcord.AllowedMentions`]: The allowed mention configuration.

        .. versionadded:: 1.4
        """
        return self._connection.allowed_mentions

    @allowed_mentions.setter
    def allowed_mentions(self, value: Optional[AllowedMentions]) -> None:
        if value is None or isinstance(value, AllowedMentions):
            self._connection.allowed_mentions = value
        else:
            raise TypeError(f"allowed_mentions must be AllowedMentions not {value.__class__!r}")

    @property
    def intents(self) -> Intents:
        """:class:`~nextcord.Intents`: The intents configured for this connection.

        .. versionadded:: 1.5
        """
        return self._connection.intents

    # helpers/getters

    @property
    def users(self) -> List[User]:
        """List[:class:`~nextcord.User`]: Returns a list of all the users the bot can see."""
        return list(self._connection._users.values())

    def get_channel(
        self, id: int, /
    ) -> Optional[Union[GuildChannel, Thread, PrivateChannel, PartialMessageable]]:
        """Returns a channel or thread with the given ID.

        Parameters
        ----------
        id: :class:`int`
            The ID to search for.

        Returns
        -------
        Optional[Union[:class:`.abc.GuildChannel`, :class:`.Thread`, :class:`.abc.PrivateChannel`]]
            The returned channel or ``None`` if not found.
        """
        return self._connection.get_channel(id)

    def get_partial_messageable(
        self, id: int, *, type: Optional[ChannelType] = None
    ) -> PartialMessageable:
        """Returns a partial messageable with the given channel ID.

        This is useful if you have a channel_id but don't want to do an API call
        to send messages to it.

        .. versionadded:: 2.0

        Parameters
        ----------
        id: :class:`int`
            The channel ID to create a partial messageable for.
        type: Optional[:class:`.ChannelType`]
            The underlying channel type for the partial messageable.

        Returns
        -------
        :class:`.PartialMessageable`
            The partial messageable
        """
        return PartialMessageable(state=self._connection, id=id, type=type)

    def get_stage_instance(self, id: int, /) -> Optional[StageInstance]:
        """Returns a stage instance with the given stage channel ID.

        .. versionadded:: 2.0

        Parameters
        ----------
        id: :class:`int`
            The ID to search for.

        Returns
        -------
        Optional[:class:`.StageInstance`]
            The returns stage instance of ``None`` if not found.
        """
        from .channel import StageChannel

        channel = self._connection.get_channel(id)

        if isinstance(channel, StageChannel):
            return channel.instance

    def get_guild(self, id: int, /) -> Optional[Guild]:
        """Returns a guild with the given ID.

        Parameters
        ----------
        id: :class:`int`
            The ID to search for.

        Returns
        -------
        Optional[:class:`.Guild`]
            The guild or ``None`` if not found.
        """
        return self._connection._get_guild(id)

    def get_user(self, id: int, /) -> Optional[User]:
        """Returns a user with the given ID.

        Parameters
        ----------
        id: :class:`int`
            The ID to search for.

        Returns
        -------
        Optional[:class:`~nextcord.User`]
            The user or ``None`` if not found.
        """
        return self._connection.get_user(id)

    def get_emoji(self, id: int, /) -> Optional[Emoji]:
        """Returns an emoji with the given ID.

        Parameters
        ----------
        id: :class:`int`
            The ID to search for.

        Returns
        -------
        Optional[:class:`.Emoji`]
            The custom emoji or ``None`` if not found.
        """
        return self._connection.get_emoji(id)

    def get_sticker(self, id: int, /) -> Optional[GuildSticker]:
        """Returns a guild sticker with the given ID.

        .. versionadded:: 2.0

        .. note::

            To retrieve standard stickers, use :meth:`.fetch_sticker`.
            or :meth:`.fetch_premium_sticker_packs`.

        Returns
        -------
        Optional[:class:`.GuildSticker`]
            The sticker or ``None`` if not found.
        """
        return self._connection.get_sticker(id)

    def get_scheduled_event(self, id: int, /) -> Optional[ScheduledEvent]:
        """Returns a scheduled event with the given ID.

        .. versionadded:: 2.0

        Parameters
        ----------
        id: :class:`int`
            The scheduled event's ID to search for.

        Returns
        -------
        Optional[:class:`.ScheduledEvent`]
            The scheduled event or ``None`` if not found.
        """
        return self._connection.get_scheduled_event(id)

    def get_all_channels(self) -> Generator[GuildChannel, None, None]:
        """A generator that retrieves every :class:`.abc.GuildChannel` the client can 'access'.

        This is equivalent to: ::

            for guild in client.guilds:
                for channel in guild.channels:
                    yield channel

        .. note::

            Just because you receive a :class:`.abc.GuildChannel` does not mean that
            you can communicate in said channel. :meth:`.abc.GuildChannel.permissions_for` should
            be used for that.

        Yields
        ------
        :class:`.abc.GuildChannel`
            A channel the client can 'access'.
        """

        for guild in self.guilds:
            yield from guild.channels

    def get_all_members(self) -> Generator[Member, None, None]:
        """Returns a generator with every :class:`.Member` the client can see.

        This is equivalent to: ::

            for guild in client.guilds:
                for member in guild.members:
                    yield member

        Yields
        ------
        :class:`.Member`
            A member the client can see.
        """
        for guild in self.guilds:
            yield from guild.members

    # listeners/waiters

    async def wait_until_ready(self) -> None:
        """|coro|

        Waits until the client's internal cache is all ready.
        """
        await self._ready.wait()

    def wait_for(
        self,
        event: str,
        *,
        check: Optional[Callable[..., bool]] = None,
        timeout: Optional[float] = None,
    ) -> Any:
        """|coro|

        Waits for a WebSocket event to be dispatched.

        This could be used to wait for a user to reply to a message,
        or to react to a message, or to edit a message in a self-contained
        way.

        The ``timeout`` parameter is passed onto :func:`asyncio.wait_for`. By default,
        it does not timeout. Note that this does propagate the
        :exc:`asyncio.TimeoutError` for you in case of timeout and is provided for
        ease of use.

        In case the event returns multiple arguments, a :class:`tuple` containing those
        arguments is returned instead. Please check the
        :ref:`documentation <discord-api-events>` for a list of events and their
        parameters.

        This function returns the **first event that meets the requirements**.

        Examples
        --------

        Waiting for a user reply: ::

            @client.event
            async def on_message(message):
                if message.content.startswith('$greet'):
                    channel = message.channel
                    await channel.send('Say hello!')

                    def check(m):
                        return m.content == 'hello' and m.channel == channel

                    msg = await client.wait_for('message', check=check)
                    await channel.send(f'Hello {msg.author}!')

        Waiting for a thumbs up reaction from the message author: ::

            @client.event
            async def on_message(message):
                if message.content.startswith('$thumb'):
                    channel = message.channel
                    await channel.send('Send me that \N{THUMBS UP SIGN} reaction, mate')

                    def check(reaction, user):
                        return user == message.author and str(reaction.emoji) == '\N{THUMBS UP SIGN}'

                    try:
                        reaction, user = await client.wait_for('reaction_add', timeout=60.0, check=check)
                    except asyncio.TimeoutError:
                        await channel.send('\N{THUMBS DOWN SIGN}')
                    else:
                        await channel.send('\N{THUMBS UP SIGN}')


        Parameters
        ----------
        event: :class:`str`
            The event name, similar to the :ref:`event reference <discord-api-events>`,
            but without the ``on_`` prefix, to wait for.
        check: Optional[Callable[..., :class:`bool`]]
            A predicate to check what to wait for. The arguments must meet the
            parameters of the event being waited for.
        timeout: Optional[:class:`float`]
            The number of seconds to wait before timing out and raising
            :exc:`asyncio.TimeoutError`.

        Raises
        ------
        asyncio.TimeoutError
            If a timeout is provided and it was reached.

        Returns
        -------
        Any
            Returns no arguments, a single argument, or a :class:`tuple` of multiple
            arguments that mirrors the parameters passed in the
            :ref:`event reference <discord-api-events>`.
        """

        future = self.loop.create_future()
        if check is None:

            def _check(*args) -> bool:
                return True

            check = _check

        ev = event.lower()
        try:
            listeners = self._listeners[ev]
        except KeyError:
            listeners = []
            self._listeners[ev] = listeners

        listeners.append((future, check))
        return asyncio.wait_for(future, timeout)

    # event registration

    def event(self, coro: Coro) -> Coro:
        """A decorator that registers an event to listen to.

        You can find more info about the events on the :ref:`documentation below <discord-api-events>`.

        The events must be a :ref:`coroutine <coroutine>`, if not, :exc:`TypeError` is raised.

        Example
        -------

        .. code-block:: python3

            @client.event
            async def on_ready():
                print('Ready!')

        Raises
        ------
        TypeError
            The coroutine passed is not actually a coroutine.
        """

        if not asyncio.iscoroutinefunction(coro):
            raise TypeError("event registered must be a coroutine function")

        setattr(self, coro.__name__, coro)
        _log.debug("%s has successfully been registered as an event", coro.__name__)
        return coro

    async def change_presence(
        self,
        *,
        activity: Optional[BaseActivity] = None,
        status: Optional[Status] = None,
    ) -> None:
        """|coro|

        Changes the client's presence.

        Example
        -------

        .. code-block:: python3

            game = nextcord.Game("with the API")
            await client.change_presence(status=nextcord.Status.idle, activity=game)

        .. versionchanged:: 2.0
            Removed the ``afk`` keyword-only parameter.

        Parameters
        ----------
        activity: Optional[:class:`.BaseActivity`]
            The activity being done. ``None`` if no currently active activity is done.
        status: Optional[:class:`.Status`]
            Indicates what status to change to. If ``None``, then
            :attr:`.Status.online` is used.

        Raises
        ------
        :exc:`.InvalidArgument`
            If the ``activity`` parameter is not the proper type.
        """

        if status is None:
            status_str = "online"
            status = Status.online
        elif status is Status.offline:
            status_str = "invisible"
            status = Status.offline
        else:
            status_str = str(status)

        await self.ws.change_presence(activity=activity, status=status_str)

        for guild in self._connection.guilds:
            me = guild.me
            if me is None:  # pyright: ignore[reportUnnecessaryComparison]
                continue

            if activity is not None:
                me.activities = (activity,)  # type: ignore
            else:
                me.activities = ()

            me.status = status

    # Guild stuff

    def fetch_guilds(
        self,
        *,
        limit: Optional[int] = 200,
        with_counts: bool = False,
        before: Optional[SnowflakeTime] = None,
        after: Optional[SnowflakeTime] = None,
    ) -> AsyncIterator[Guild]:
        """|asynciter|

        Returns an async iterator that enables receiving your guilds.

        .. note::

            Using this, you will only receive :attr:`.Guild.owner`, :attr:`.Guild.icon`,
            :attr:`.Guild.id`, and :attr:`.Guild.name` per :class:`.Guild`.

        .. note::

            This method is an API call. For general usage, consider :attr:`guilds` instead.

        Examples
        --------

        Usage ::

            async for guild in client.fetch_guilds(limit=150):
                print(guild.name)

        All parameters are optional.

        Parameters
        ----------
        limit: Optional[:class:`int`]
            The number of guilds to retrieve.
            If ``None``, it retrieves every guild you have access to. Note, however,
            that this would make it a slow operation.
            Defaults to ``200``.

            .. versionchanged:: 2.0
                Changed default to ``200``.
        with_counts: :class:`bool`
            Whether to include approximate member and presence counts for the guilds.
            Defaults to ``False``.

            .. versionadded:: 2.6
        before: Union[:class:`.abc.Snowflake`, :class:`datetime.datetime`]
            Retrieves guilds before this date or object.
            If a datetime is provided, it is recommended to use a UTC aware datetime.
            If the datetime is naive, it is assumed to be local time.
        after: Union[:class:`.abc.Snowflake`, :class:`datetime.datetime`]
            Retrieve guilds after this date or object.
            If a datetime is provided, it is recommended to use a UTC aware datetime.
            If the datetime is naive, it is assumed to be local time.

        Raises
        ------
        :exc:`.HTTPException`
            Getting the guilds failed.

        Yields
        ------
        :class:`.Guild`
            The guild with the guild data parsed.
        """
<<<<<<< HEAD
        return guild_iterator(self, limit=limit, before=before, after=after)
=======
        return GuildIterator(self, limit=limit, before=before, after=after, with_counts=with_counts)
>>>>>>> e4bc54fa

    async def fetch_template(self, code: Union[Template, str]) -> Template:
        """|coro|

        Gets a :class:`.Template` from a discord.new URL or code.

        Parameters
        ----------
        code: Union[:class:`.Template`, :class:`str`]
            The Discord Template Code or URL (must be a discord.new URL).

        Raises
        ------
        :exc:`.NotFound`
            The template is invalid.
        :exc:`.HTTPException`
            Getting the template failed.

        Returns
        -------
        :class:`.Template`
            The template from the URL/code.
        """
        code = utils.resolve_template(code)
        data = await self.http.get_template(code)
        return Template(data=data, state=self._connection)

    async def fetch_guild(self, guild_id: int, /, *, with_counts: bool = True) -> Guild:
        """|coro|

        Retrieves a :class:`.Guild` from an ID.

        .. note::

            Using this, you will **not** receive :attr:`.Guild.channels`, :attr:`.Guild.members`,
            :attr:`.Member.activity` and :attr:`.Member.voice` per :class:`.Member`.

        .. note::

            This method is an API call. For general usage, consider :meth:`get_guild` instead.

        Parameters
        ----------
        guild_id: :class:`int`
            The guild's ID to fetch from.

        with_counts: :class:`bool`
            Whether to include count information in the guild. This fills the
            :attr:`.Guild.approximate_member_count` and :attr:`.Guild.approximate_presence_count`
            attributes without needing any privileged intents. Defaults to ``True``.

            .. versionadded:: 2.0

        Raises
        ------
        :exc:`.Forbidden`
            You do not have access to the guild.
        :exc:`.HTTPException`
            Getting the guild failed.

        Returns
        -------
        :class:`.Guild`
            The guild from the ID.
        """
        data = await self.http.get_guild(guild_id, with_counts=with_counts)
        return Guild(data=data, state=self._connection)

    async def fetch_guild_preview(self, guild_id: int, /) -> GuildPreview:
        """|coro|

        Fetches a :class:`.GuildPreview` from an ID.

        .. note::
          This will only fetch guilds that the bot is in or that are discoverable.

        .. versionadded:: 2.6

        Parameters
        ----------
        guild_id: :class:`int`
            The guild's ID to fetch from.

        Raises
        ------
        :exc:`.NotFound`
            The guild provided is unknown.

        Returns
        -------
        :class:`.GuildPreview`
            The guild preview from the ID
        """
        data = await self.http.get_guild_preview(guild_id)
        return GuildPreview(data=data, state=self._connection)

    async def create_guild(
        self,
        *,
        name: str,
        region: Union[VoiceRegion, str] = VoiceRegion.us_west,
        icon: Optional[Union[bytes, Asset, Attachment, File]] = None,
        code: str = MISSING,
    ) -> Guild:
        """|coro|

        Creates a :class:`.Guild`.

        Bot accounts in more than 10 guilds are not allowed to create guilds.

        .. versionchanged:: 2.1
            The ``icon`` parameter now accepts :class:`File`, :class:`Attachment`, and :class:`Asset`.

        Parameters
        ----------
        name: :class:`str`
            The name of the guild.
        region: :class:`.VoiceRegion`
            The region for the voice communication server.
            Defaults to :attr:`.VoiceRegion.us_west`.
        icon: Optional[Union[:class:`bytes`, :class:`Asset`, :class:`Attachment`, :class:`File`]]
            The :term:`py:bytes-like object`, :class:`File`, :class:`Attachment`, or :class:`Asset`
            representing the icon. See :meth:`.ClientUser.edit` for more details on what is expected.
        code: :class:`str`
            The code for a template to create the guild with.

            .. versionadded:: 1.4

        Raises
        ------
        :exc:`.HTTPException`
            Guild creation failed.
        :exc:`.InvalidArgument`
            Invalid icon image format given. Must be PNG or JPG.

        Returns
        -------
        :class:`.Guild`
            The guild created. This is not the same guild that is
            added to cache.
        """
        icon_base64 = await utils.obj_to_base64_data(icon)

        if code:
            data = await self.http.create_from_template(code, name, str(region), icon_base64)
        else:
            data = await self.http.create_guild(name, str(region), icon_base64)
        return Guild(data=data, state=self._connection)

    async def fetch_stage_instance(self, channel_id: int, /) -> StageInstance:
        """|coro|

        Gets a :class:`.StageInstance` for a stage channel id.

        .. versionadded:: 2.0

        Parameters
        ----------
        channel_id: :class:`int`
            The stage channel ID.

        Raises
        ------
        :exc:`.NotFound`
            The stage instance or channel could not be found.
        :exc:`.HTTPException`
            Getting the stage instance failed.

        Returns
        -------
        :class:`.StageInstance`
            The stage instance from the stage channel ID.
        """
        data = await self.http.get_stage_instance(channel_id)
        guild = self.get_guild(int(data["guild_id"]))
        return StageInstance(guild=guild, state=self._connection, data=data)  # type: ignore

    # Invite management

    async def fetch_invite(
        self, url: Union[Invite, str], *, with_counts: bool = True, with_expiration: bool = True
    ) -> Invite:
        """|coro|

        Gets an :class:`.Invite` from a discord.gg URL or ID.

        .. note::

            If the invite is for a guild you have not joined, the guild and channel
            attributes of the returned :class:`.Invite` will be :class:`.PartialInviteGuild` and
            :class:`.PartialInviteChannel` respectively.

        Parameters
        ----------
        url: Union[:class:`.Invite`, :class:`str`]
            The Discord invite ID or URL (must be a discord.gg URL).
        with_counts: :class:`bool`
            Whether to include count information in the invite. This fills the
            :attr:`.Invite.approximate_member_count` and :attr:`.Invite.approximate_presence_count`
            fields.
        with_expiration: :class:`bool`
            Whether to include the expiration date of the invite. This fills the
            :attr:`.Invite.expires_at` field.

            .. versionadded:: 2.0

        Raises
        ------
        :exc:`.NotFound`
            The invite has expired or is invalid.
        :exc:`.HTTPException`
            Getting the invite failed.

        Returns
        -------
        :class:`.Invite`
            The invite from the URL/ID.
        """

        invite_id = utils.resolve_invite(url)
        data = await self.http.get_invite(
            invite_id, with_counts=with_counts, with_expiration=with_expiration
        )
        return Invite.from_incomplete(state=self._connection, data=data)

    async def delete_invite(self, invite: Union[Invite, str]) -> None:
        """|coro|

        Revokes an :class:`.Invite`, URL, or ID to an invite.

        You must have the :attr:`~.Permissions.manage_channels` permission in
        the associated guild to do this.

        Parameters
        ----------
        invite: Union[:class:`.Invite`, :class:`str`]
            The invite to revoke.

        Raises
        ------
        :exc:`.Forbidden`
            You do not have permissions to revoke invites.
        :exc:`.NotFound`
            The invite is invalid or expired.
        :exc:`.HTTPException`
            Revoking the invite failed.
        """

        invite_id = utils.resolve_invite(invite)
        await self.http.delete_invite(invite_id)

    # Miscellaneous stuff

    async def fetch_widget(self, guild_id: int, /) -> Widget:
        """|coro|

        Gets a :class:`.Widget` from a guild ID.

        .. note::

            The guild must have the widget enabled to get this information.

        Parameters
        ----------
        guild_id: :class:`int`
            The ID of the guild.

        Raises
        ------
        :exc:`.Forbidden`
            The widget for this guild is disabled.
        :exc:`.HTTPException`
            Retrieving the widget failed.

        Returns
        -------
        :class:`.Widget`
            The guild's widget.
        """
        data = await self.http.get_widget(guild_id)

        return Widget(state=self._connection, data=data)

    async def application_info(self) -> AppInfo:
        """|coro|

        Retrieves the bot's application information.

        Raises
        ------
        :exc:`.HTTPException`
            Retrieving the information failed somehow.

        Returns
        -------
        :class:`.AppInfo`
            The bot's application information.
        """
        data = await self.http.application_info()
        if "rpc_origins" not in data:
            data["rpc_origins"] = None
        return AppInfo(self._connection, data)

    async def fetch_user(self, user_id: int, /) -> User:
        """|coro|

        Retrieves a :class:`~nextcord.User` based on their ID.
        You do not have to share any guilds with the user to get this information,
        however many operations do require that you do.

        .. note::

            This method is an API call. If you have :attr:`nextcord.Intents.members` and member cache enabled, consider :meth:`get_user` instead.

        Parameters
        ----------
        user_id: :class:`int`
            The user's ID to fetch from.

        Raises
        ------
        :exc:`.NotFound`
            A user with this ID does not exist.
        :exc:`.HTTPException`
            Fetching the user failed.

        Returns
        -------
        :class:`~nextcord.User`
            The user you requested.
        """
        data = await self.http.get_user(user_id)
        return User(state=self._connection, data=data)

    async def fetch_channel(
        self, channel_id: int, /
    ) -> Union[GuildChannel, PrivateChannel, Thread]:
        """|coro|

        Retrieves a :class:`.abc.GuildChannel`, :class:`.abc.PrivateChannel`, or :class:`.Thread` with the specified ID.

        .. note::

            This method is an API call. For general usage, consider :meth:`get_channel` instead.

        .. versionadded:: 1.2

        Raises
        ------
        :exc:`.InvalidData`
            An unknown channel type was received from Discord.
        :exc:`.HTTPException`
            Retrieving the channel failed.
        :exc:`.NotFound`
            Invalid Channel ID.
        :exc:`.Forbidden`
            You do not have permission to fetch this channel.

        Returns
        -------
        Union[:class:`.abc.GuildChannel`, :class:`.abc.PrivateChannel`, :class:`.Thread`]
            The channel from the ID.
        """
        data = await self.http.get_channel(channel_id)

        factory, ch_type = _threaded_channel_factory(data["type"])
        if factory is None:
            raise InvalidData("Unknown channel type {type} for channel ID {id}.".format_map(data))

        if ch_type in (ChannelType.group, ChannelType.private):
            # the factory will be a DMChannel or GroupChannel here
            channel = factory(me=self.user, data=data, state=self._connection)  # type: ignore
        else:
            # the factory can't be a DMChannel or GroupChannel here
            guild_id = int(data["guild_id"])  # type: ignore
            guild = self.get_guild(guild_id) or Object(id=guild_id)
            # GuildChannels expect a Guild, we may be passing an Object
            channel = factory(guild=guild, state=self._connection, data=data)  # type: ignore

        return channel

    async def fetch_webhook(self, webhook_id: int, /) -> Webhook:
        """|coro|

        Retrieves a :class:`.Webhook` with the specified ID.

        Raises
        ------
        :exc:`.HTTPException`
            Retrieving the webhook failed.
        :exc:`.NotFound`
            Invalid webhook ID.
        :exc:`.Forbidden`
            You do not have permission to fetch this webhook.

        Returns
        -------
        :class:`.Webhook`
            The webhook you requested.
        """
        data = await self.http.get_webhook(webhook_id)
        return Webhook.from_state(data, state=self._connection)

    async def fetch_sticker(self, sticker_id: int, /) -> Union[StandardSticker, GuildSticker]:
        """|coro|

        Retrieves a :class:`.Sticker` with the specified ID.

        .. versionadded:: 2.0

        Raises
        ------
        :exc:`.HTTPException`
            Retrieving the sticker failed.
        :exc:`.NotFound`
            Invalid sticker ID.

        Returns
        -------
        Union[:class:`.StandardSticker`, :class:`.GuildSticker`]
            The sticker you requested.
        """
        data = await self.http.get_sticker(sticker_id)
        cls, _ = _sticker_factory(data["type"])  # type: ignore
        return cls(state=self._connection, data=data)  # type: ignore

    async def fetch_premium_sticker_packs(self) -> List[StickerPack]:
        """|coro|

        Retrieves all available premium sticker packs.

        .. versionadded:: 2.0

        Raises
        ------
        :exc:`.HTTPException`
            Retrieving the sticker packs failed.

        Returns
        -------
        List[:class:`.StickerPack`]
            All available premium sticker packs.
        """
        data = await self.http.list_premium_sticker_packs()
        return [StickerPack(state=self._connection, data=pack) for pack in data["sticker_packs"]]

    async def create_dm(self, user: Snowflake) -> DMChannel:
        """|coro|

        Creates a :class:`.DMChannel` with this user.

        This should be rarely called, as this is done transparently for most
        people.

        .. versionadded:: 2.0

        Parameters
        ----------
        user: :class:`~nextcord.abc.Snowflake`
            The user to create a DM with.

        Returns
        -------
        :class:`.DMChannel`
            The channel that was created.
        """
        state = self._connection
        found = state._get_private_channel_by_user(user.id)
        if found:
            return found

        data = await state.http.start_private_message(user.id)
        return state.add_dm_channel(data)

    def add_view(self, view: View, *, message_id: Optional[int] = None) -> None:
        """Registers a :class:`~nextcord.ui.View` for persistent listening or for non-
        persistent storage.

        This method should be used for when a view is comprised of components
        that last longer than the lifecycle of the program.

        .. versionadded:: 2.0

        .. versionchanged:: 2.6

            Non-persistent views can now be stored during the lifetime of the bot.

        Parameters
        ----------
        view: :class:`nextcord.ui.View`
            The view to register for dispatching or to add to storage.
        message_id: Optional[:class:`int`]
            The message ID that the view is attached to. This is currently used to
            refresh the view's state during message update events. If not given
            then message update events are not propagated for the view. This cannot
            be provided if the view is non-persistent.

        Raises
        ------
        TypeError
            A view was not passed.
        ValueError
            The message_id parameter was passed in with a non-persistent view.
        """
        if not isinstance(view, View):
            raise TypeError(f"Expected an instance of View not {view.__class__!r}")

        if message_id is not None and not view.is_persistent():
            raise ValueError("message_id parameter cannot be included for non-persistent views")

        self._connection.store_view(view, message_id)

    def remove_view(self, view: View, message_id: Optional[int] = None) -> None:
        """Removes a :class:`~nextcord.ui.View` from persistent listening or non-persistent
        storage.

        This method should be used if a persistent view is set in a cog and
        should be freed when the cog is unloaded to save memory or if you want
        to stop tracking a non-persistent view.

        .. versionadded:: 2.3

        .. versionchanged:: 2.6

            Non-persistent views can now be removed from storage.

        Parameters
        ----------
        view: :class:`nextcord.ui.View`
            The view to remove from dispatching.
        message_id: Optional[:class:`int`]
            The message ID that the view is attached to. This is used to properly
            remove the view from the view store. This cannot be provided if the
            view is non-persistent.

        Raises
        ------
        TypeError
            A view was not passed.
        ValueError
            The message_id parameter was passed in with a non-persistent view.
        """
        if not isinstance(view, View):
            raise TypeError(f"Expected an instance of View not {view.__class__.__name__}")

        if message_id is not None and not view.is_persistent():
            raise ValueError("message_id parameter cannot be included for non-persistent views")

        self._connection.remove_view(view, message_id)

    def add_modal(self, modal: Modal, *, user_id: Optional[int] = None) -> None:
        """Registers a :class:`~nextcord.ui.Modal` for persistent listening.

        This method can be called for modals whose lifetime must be eventually
        superior to the one of the program or for modals whose call does not
        depend on particular criteria.

        Parameters
        ----------
        modal: :class:`nextcord.ui.Modal`
            The view to register for dispatching.
        user_id: Optional[:class:`int`]
            The user ID that the view is attached to. This is used to filter
            the modal calls based on the users.

        Raises
        ------
        TypeError
            A modal was not passed.
        ValueError
            The modal is not persistent. A persistent modal has a set
            custom_id and all their components with a set custom_id
            and a timeout set to None.
        """
        if not isinstance(modal, Modal):
            raise TypeError(f"Expected an instance of Modal not {modal.__class__!r}")

        if not modal.is_persistent():
            raise ValueError(
                "Modal is not persistent. Modal must have no timeout and Items and Modal need to have custom_id set"
            )

        self._connection.store_modal(modal, user_id)

    def remove_modal(self, modal: Modal) -> None:
        """Removes a :class:`~nextcord.ui.Modal` from persistent listening.

        This method should be used if a persistent modal is set in a cog and
        should be freed when the cog is unloaded to save memory.

        .. versionadded:: 2.3

        Parameters
        ----------
        modal: :class:`nextcord.ui.Modal`
            The modal to remove from dispatching.

        Raises
        ------
        TypeError
            A modal was not passed.
        ValueError
            The modal is not persistent. A persistent modal has a set
            custom_id and all their components with a set custom_id
            and a timeout set to None.
        """
        if not isinstance(modal, Modal):
            raise TypeError(f"Expected an instance of Modal not {modal.__class__.__name__}")

        if not modal.is_persistent():
            raise ValueError(
                "Modal is not persistent. Modal must have no timeout and Items and Modal need to have custom_id set"
            )

        self._connection.remove_modal(modal)

    @property
    def all_views(self) -> List[View]:
        """List[:class:`.View`] A sequence of all views added to the client.

        .. versionadded:: 2.6
        """
        return self._connection.all_views()

    @property
    def persistent_views(self) -> List[View]:
        """List[:class:`.View`]: A sequence of persistent views added to the client.

        .. versionadded:: 2.0
        """
        warnings.warn(
            ".persistent_views is deprecated, use .views instead.",
            stacklevel=2,
            category=FutureWarning,
        )
        return self.views()

    def views(self, *, persistent: bool = True) -> List[View]:
        """Returns all persistent or non-persistent views.

        .. versionadded:: 2.6

        Parameters
        ----------
        persistent: :class:`bool`
            Whether or not we should grab persistent views. Defaults to ``True``.

        Returns
        -------
        List[:class:`ui.View`]
            The views requested.
        """
        return self._connection.views(persistent)

    @property
    def scheduled_events(self) -> List[ScheduledEvent]:
        """List[ScheduledEvent]: A list of scheduled events

        .. versionadded:: 2.0
        """
        return [event for guild in self.guilds for event in guild.scheduled_events]

    async def on_interaction(self, interaction: Interaction) -> None:
        await self.process_application_commands(interaction)

    async def process_application_commands(self, interaction: Interaction) -> None:
        """|coro|
        Processes the data in the given interaction and calls associated applications or autocomplete if possible.
        Lazy-loads commands if enabled.

        Parameters
        ----------
        interaction: :class:`Interaction`
            Interaction from Discord to read data from.
        """
        interaction.data = cast(ApplicationCommandInteractionData, interaction.data)

        if interaction.type is InteractionType.application_command:
            _log.debug("nextcord.Client: Found an interaction command.")
            if app_cmd := self.get_application_command(int(interaction.data["id"])):
                _log.debug(
                    "nextcord.Client: Calling your application command now %s", app_cmd.error_name
                )
                await app_cmd.call_from_interaction(interaction)
            elif self._lazy_load_commands:
                _log.debug(
                    "nextcord.Client: Interaction command not found, attempting to lazy load."
                )
                # _log.debug(f"nextcord.Client: %s", interaction.data)
                response_signature = (
                    interaction.data["name"],
                    int(interaction.data["type"]),
                    interaction.guild_id,
                )
                _log.debug("nextcord.Client: %s", response_signature)
                do_deploy = False
                if app_cmd := self._connection.get_application_command_from_signature(
                    interaction.data["name"],
                    int(interaction.data["type"]),
                    int(guild_id) if (guild_id := interaction.data.get("guild_id")) else None,
                ):
                    _log.debug(
                        "nextcord.Client: Basic signature matches, checking against raw payload."
                    )
                    if app_cmd.is_interaction_valid(interaction):
                        _log.debug(
                            "nextcord.Client: Interaction seems to correspond to command %s, associating ID now.",
                            app_cmd.error_name,
                        )
                        app_cmd.parse_discord_response(self._connection, interaction.data)
                        self.add_application_command(app_cmd)
                        await app_cmd.call_from_interaction(interaction)
                    else:
                        do_deploy = True

                else:
                    do_deploy = True

                if do_deploy:
                    if interaction.guild:
                        await self.discover_application_commands(
                            guild_id=interaction.guild.id,
                            associate_known=self._rollout_associate_known,
                            delete_unknown=self._rollout_delete_unknown,
                            update_known=self._rollout_update_known,
                        )
                    else:
                        await self.discover_application_commands(
                            guild_id=None,
                            associate_known=self._rollout_associate_known,
                            delete_unknown=self._rollout_delete_unknown,
                            update_known=self._rollout_update_known,
                        )

        elif interaction.type is InteractionType.application_command_autocomplete:
            # TODO: Is it really worth trying to lazy load with this?
            _log.debug("nextcord.Client: Autocomplete interaction received.")
            if app_cmd := self.get_application_command(int(interaction.data["id"])):
                _log.debug("nextcord.Client: Autocomplete for command %s received.", app_cmd.name)
                await app_cmd.call_autocomplete_from_interaction(interaction)  # type: ignore
            else:
                raise ValueError(
                    f"Received autocomplete interaction for {interaction.data['name']} but command isn't "
                    f"found/associated!"
                )

    def get_application_command(self, command_id: int) -> Optional[BaseApplicationCommand]:
        """Gets an application command from the cache that has the given command ID.

        Parameters
        ----------
        command_id: :class:`int`
            Command ID corresponding to an application command.

        Returns
        -------
        Optional[:class:`BaseApplicationCommand`]
            Returns the application command corresponding to the ID. If no command is
            found, ``None`` is returned instead.
        """
        return self._connection.get_application_command(command_id)

    def get_application_command_from_signature(
        self, name: str, cmd_type: Union[int, ApplicationCommandType], guild_id: Optional[int]
    ) -> Optional[BaseApplicationCommand]:
        """Gets a locally stored application command object that matches the given signature.

        Parameters
        ----------
        name: :class:`str`
            Name of the application command. Capital sensitive.
        cmd_type: Union[:class:`int`, :class:`ApplicationCommandType`]
            Type of application command.
        guild_id: Optional[:class:`int`]
            Guild ID of the signature. If set to ``None``, it will attempt to get the global signature.

        Returns
        -------
        command: Optional[:class:`BaseApplicationCommand`]
            Application Command with the given signature. If no command with that signature is
            found, returns ``None`` instead.
        """
        if isinstance(cmd_type, ApplicationCommandType):
            actual_type = cmd_type.value
        else:
            actual_type = cmd_type

        return self._connection.get_application_command_from_signature(
            name=name, cmd_type=actual_type, guild_id=guild_id
        )

    def get_all_application_commands(self) -> Set[BaseApplicationCommand]:
        """Returns a copied set of all added :class:`BaseApplicationCommand` objects."""
        return self._connection.application_commands

    def get_application_commands(self, rollout: bool = False) -> List[BaseApplicationCommand]:
        """Gets registered global commands.

        Parameters
        ----------
        rollout: :class:`bool`
            Whether unregistered/unassociated commands should be returned as well. Defaults to ``False``

        Returns
        -------
        List[:class:`BaseApplicationCommand`]
            List of :class:`BaseApplicationCommand` objects that are global.
        """
        return self._connection.get_global_application_commands(rollout=rollout)

    def add_application_command(
        self,
        command: BaseApplicationCommand,
        overwrite: bool = False,
        use_rollout: bool = False,
        pre_remove: bool = True,
    ) -> None:
        """Adds a BaseApplicationCommand object to the client for use.

        Parameters
        ----------
        command: :class:`ApplicationCommand`
            Command to add to the client for usage.
        overwrite: :class:`bool`
            If to overwrite any existing commands that would conflict with this one. Defaults to ``False``
        use_rollout: :class:`bool`
            If to apply the rollout signatures instead of existing ones. Defaults to ``False``
        pre_remove: :class:`bool`
            If the command should be removed before adding it. This will clear all signatures from storage, including
            rollout ones.
        """
        if command.use_default_guild_ids:
            for id in self._default_guild_ids:
                command.add_guild_rollout(id)

        self._connection.add_application_command(
            command, overwrite=overwrite, use_rollout=use_rollout, pre_remove=pre_remove
        )

    async def sync_all_application_commands(
        self,
        data: Optional[Dict[Optional[int], List[ApplicationCommandPayload]]] = None,
        *,
        use_rollout: bool = True,
        associate_known: bool = True,
        delete_unknown: bool = True,
        update_known: bool = True,
        register_new: bool = True,
        ignore_forbidden: bool = True,
    ) -> None:
        """|coro|

        Syncs all application commands with Discord. Will sync global commands if any commands added are global, and
        syncs with all guilds that have an application command targeting them.

        This may call Discord many times depending on how different guilds you have local commands for, and how many
        commands Discord needs to be updated or added, which may cause your bot to be rate limited or even Cloudflare
        banned in VERY extreme cases.

        This may incur high CPU usage depending on how many commands you have and how complex they are, which may cause
        your bot to halt while it checks local commands against the existing commands that Discord has.

        For a more targeted version of this method, see :func:`Client.sync_application_commands`

        Parameters
        ----------
        data: Optional[Dict[Optional[:class:`int`], List[:class:`dict`]]]
            Data to use when comparing local application commands to what Discord has. The key should be the
            :class:`int` guild ID (`None` for global) corresponding to the value list of application command payloads
            from Discord. Any guild ID's not provided will be fetched if needed. Defaults to ``None``
        use_rollout: :class:`bool`
            If the rollout guild IDs of commands should be used. Defaults to ``True``
        associate_known: :class:`bool`
            If local commands that match a command already on Discord should be associated with each other.
            Defaults to ``True``
        delete_unknown: :class:`bool`
            If commands on Discord that don't match a local command should be deleted. Defaults to ``True``
        update_known: :class:`bool`
            If commands on Discord have a basic match with a local command, but don't fully match, should be updated.
            Defaults to ``True``
        register_new: :class:`bool`
            If a local command that doesn't have a basic match on Discord should be added to Discord.
            Defaults to ``True``
        ignore_forbidden: :class:`bool`
            If this command should suppress a :class:`errors.Forbidden` exception when the bot encounters a guild
            where it doesn't have permissions to view application commands.
            Defaults to ``True``
        """
        # All this does is passthrough to connection state. All documentation updates should also be updated
        # there, and vice versa.
        await self._connection.sync_all_application_commands(
            data=data,
            use_rollout=use_rollout,
            associate_known=associate_known,
            delete_unknown=delete_unknown,
            update_known=update_known,
            register_new=register_new,
            ignore_forbidden=ignore_forbidden,
        )

    async def sync_application_commands(
        self,
        data: Optional[List[ApplicationCommandPayload]] = None,
        *,
        guild_id: Optional[int] = None,
        associate_known: bool = True,
        delete_unknown: bool = True,
        update_known: bool = True,
        register_new: bool = True,
    ) -> None:
        """|coro|
        Syncs the locally added application commands with the Guild corresponding to the given ID, or syncs
        global commands if the guild_id is ``None``.

        Parameters
        ----------
        data: Optional[List[:class:`dict`]]
            Data to use when comparing local application commands to what Discord has. Should be a list of application
            command data from Discord. If left as ``None``, it will be fetched if needed. Defaults to ``None``.
        guild_id: Optional[:class:`int`]
            ID of the guild to sync application commands with. If set to ``None``, global commands will be synced instead.
            Defaults to ``None``.
        associate_known: :class:`bool`
            If local commands that match a command already on Discord should be associated with each other.
            Defaults to ``True``.
        delete_unknown: :class:`bool`
            If commands on Discord that don't match a local command should be deleted. Defaults to ``True``.
        update_known: :class:`bool`
            If commands on Discord have a basic match with a local command, but don't fully match, should be updated.
            Defaults to ``True``.
        register_new: :class:`bool`
            If a local command that doesn't have a basic match on Discord should be added to Discord.
            Defaults to ``True``.
        """
        # All this does is passthrough to connection state. All documentation updates should also be updated
        # there, and vice versa.
        await self._connection.sync_application_commands(
            data=data,
            guild_id=guild_id,
            associate_known=associate_known,
            delete_unknown=delete_unknown,
            update_known=update_known,
            register_new=register_new,
        )

    async def discover_application_commands(
        self,
        data: Optional[List[ApplicationCommandPayload]] = None,
        *,
        guild_id: Optional[int] = None,
        associate_known: bool = True,
        delete_unknown: bool = True,
        update_known: bool = True,
    ) -> None:
        """|coro|
        Associates existing, deletes unknown, and updates modified commands for either global commands or a specific
        guild. This does a deep check on found commands, which may be expensive CPU-wise.

        Running this for global or the same guild multiple times at once may cause unexpected or unstable behavior.

        Parameters
        ----------
        data: Optional[List[:class:`dict`]]
            Payload from ``HTTPClient.get_guild_commands`` or ``HTTPClient.get_global_commands`` to deploy with. If None,
            the payload will be retrieved from Discord.
        guild_id: Optional[:class:`int`]
            Guild ID to deploy application commands to. If ``None``, global commands are deployed to.
        associate_known: :class:`bool`
            If True, commands on Discord that pass a signature check and a deep check will be associated with locally
            added ApplicationCommand objects.
        delete_unknown: :class:`bool`
            If ``True``, commands on Discord that fail a signature check will be removed. If ``update_known`` is ``False``,
            commands that pass the signature check but fail the deep check will also be removed.
        update_known: :class:`bool`
            If ``True``, commands on Discord that pass a signature check but fail the deep check will be updated.
        """
        # All this does is passthrough to connection state. All documentation updates should also be updated
        # there, and vice versa.
        await self._connection.discover_application_commands(
            data=data,
            guild_id=guild_id,
            associate_known=associate_known,
            delete_unknown=delete_unknown,
            update_known=update_known,
        )

    async def deploy_application_commands(
        self,
        data: Optional[List[ApplicationCommandPayload]] = None,
        *,
        guild_id: Optional[int] = None,
        associate_known: bool = True,
        delete_unknown: bool = True,
        update_known: bool = True,
    ) -> None:
        warnings.warn(
            ".deploy_application_commands is deprecated, use .discover_application_commands instead.",
            stacklevel=2,
            category=FutureWarning,
        )
        await self.discover_application_commands(
            data=data,
            guild_id=guild_id,
            associate_known=associate_known,
            delete_unknown=delete_unknown,
            update_known=update_known,
        )

    async def delete_unknown_application_commands(
        self, data: Optional[List[ApplicationCommandPayload]] = None
    ) -> None:
        """Deletes unknown global commands."""
        warnings.warn(
            ".delete_unknown_application_commands is deprecated, use .sync_application_commands and set "
            "kwargs in it instead.",
            stacklevel=2,
            category=FutureWarning,
        )
        await self._connection.delete_unknown_application_commands(data=data, guild_id=None)

    async def associate_application_commands(
        self, data: Optional[List[ApplicationCommandPayload]] = None
    ) -> None:
        """Associates global commands registered with Discord with locally added commands."""
        warnings.warn(
            ".associate_application_commands is deprecated, use .sync_application_commands and set "
            "kwargs in it instead.",
            stacklevel=2,
            category=FutureWarning,
        )
        await self._connection.associate_application_commands(data=data, guild_id=None)

    async def update_application_commands(
        self, data: Optional[List[ApplicationCommandPayload]] = None
    ) -> None:
        """Updates global commands that have slightly changed with Discord."""
        warnings.warn(
            ".update_application_commands is deprecated, use .sync_application_commands and set "
            "kwargs in it instead.",
            stacklevel=2,
            category=FutureWarning,
        )
        await self._connection.update_application_commands(data=data, guild_id=None)

    async def register_new_application_commands(
        self, data: Optional[List[ApplicationCommandPayload]] = None, guild_id: Optional[int] = None
    ) -> None:
        """|coro|
        Registers locally added application commands that don't match a signature that Discord has registered for
        either global commands or a specific guild.

        Parameters
        ----------
        data: Optional[List[:class:`dict`]]
            Data to use when comparing local application commands to what Discord has. Should be a list of application
            command data from Discord. If left as ``None``, it will be fetched if needed. Defaults to ``None``
        guild_id: Optional[:class:`int`]
            ID of the guild to sync application commands with. If set to ``None``, global commands will be synced instead.
            Defaults to ``None``.
        """
        # All this does is passthrough to connection state. All documentation updates should also be updated
        # there, and vice versa.
        await self._connection.register_new_application_commands(data=data, guild_id=guild_id)

    async def register_application_commands(
        self, *commands: BaseApplicationCommand, guild_id: Optional[int] = None
    ) -> None:
        """|coro|
        Registers the given application commands either for a specific guild or globally, and adds the commands to
        the bot.

        Parameters
        ----------
        commands: :class:`BaseApplicationCommand`
            Application command to register. Multiple args are accepted.
        guild_id: Optional[:class:`int`]
            ID of the guild to register the application commands to. If set to ``None``, the commands will be registered
            as global commands instead. Defaults to ``None``.
        """
        for command in commands:
            await self._connection.register_application_command(command, guild_id=guild_id)

    async def delete_application_commands(
        self, *commands: BaseApplicationCommand, guild_id: Optional[int] = None
    ) -> None:
        """|coro|
        Deletes the given application commands either from a specific guild or globally, and removes the command IDs +
        signatures from the bot.

        Parameters
        ----------
        commands: :class:`BaseApplicationCommand`
            Application command to delete. Multiple args are accepted.
        guild_id: Optional[:class:`int`]
            ID of the guild to delete the application commands from. If set to ``None``, the commands will be deleted
            from global commands instead. Defaults to ``None``.
        """
        for command in commands:
            await self._connection.delete_application_command(command, guild_id=guild_id)

    def _get_global_commands(self) -> Set[BaseApplicationCommand]:
        ret = set()
        for command in self._connection._application_commands:
            if command.is_global:
                ret.add(command)

        return ret

    def _get_guild_rollout_commands(self) -> Dict[int, Set[BaseApplicationCommand]]:
        ret = {}
        for command in self._connection._application_commands:
            if command.is_guild:
                for guild_id in command.guild_ids_to_rollout:
                    if guild_id not in ret:
                        ret[guild_id] = set()

                    ret[guild_id].add(command)

        return ret

    async def on_connect(self) -> None:
        self.add_all_application_commands()
        await self.sync_application_commands(
            guild_id=None,
            associate_known=self._rollout_associate_known,
            delete_unknown=self._rollout_delete_unknown,
            update_known=self._rollout_update_known,
            register_new=self._rollout_register_new,
        )

    def add_all_application_commands(self) -> None:
        """Adds application commands that are either decorated by the Client or added via a cog to the state.
        This does not register commands with Discord. If you want that, use
        :meth:`~Client.sync_all_application_commands` instead.

        """
        self._add_decorated_application_commands()
        self.add_all_cog_commands()

    def add_startup_application_commands(self) -> None:
        warnings.warn(
            ".add_startup_application_commands is deprecated, use .add_all_application_commands instead.",
            stacklevel=2,
            category=FutureWarning,
        )
        self._add_decorated_application_commands()
        self.add_all_cog_commands()

    async def on_guild_available(self, guild: Guild) -> None:
        try:
            if self._rollout_all_guilds or self._connection.get_guild_application_commands(
                guild.id, rollout=True
            ):
                await self.sync_application_commands(
                    guild_id=guild.id,
                    associate_known=self._rollout_associate_known,
                    delete_unknown=self._rollout_delete_unknown,
                    update_known=self._rollout_update_known,
                    register_new=self._rollout_register_new,
                )
            else:
                _log.debug(
                    "nextcord.Client: No locally added commands explicitly registered "
                    "for Guild(id=%s, name=%s), not checking.",
                    guild.id,
                    guild.name,
                )

        except Forbidden as e:
            _log.warning(
                f"nextcord.Client: Forbidden error for {guild.name}|{guild.id}, is the commands Oauth scope "
                f"enabled? {e}"
            )

    async def rollout_application_commands(self) -> None:
        """|coro|
        Deploys global application commands and registers new ones if enabled.
        """
        warnings.warn(
            ".rollout_application_commands is deprecated, use .sync_application_commands and set "
            "kwargs in it instead.",
            stacklevel=2,
            category=FutureWarning,
        )

        if self.application_id is None:
            raise TypeError("Could not get the current application's id")

        global_payload = await self.http.get_global_commands(self.application_id)
        await self.deploy_application_commands(
            data=global_payload,
            associate_known=self._rollout_associate_known,
            delete_unknown=self._rollout_delete_unknown,
            update_known=self._rollout_update_known,
        )
        if self._rollout_register_new:
            await self.register_new_application_commands(data=global_payload)

    def _add_decorated_application_commands(self) -> None:
        for command in self._application_commands_to_add:
            command.from_callback(command.callback)

            self.add_application_command(command, use_rollout=True, pre_remove=False)

    def add_all_cog_commands(self) -> None:
        """Adds all :class:`ApplicationCommand` objects inside added cogs to the application command list."""
        for cog in self._client_cogs:
            if to_register := cog.application_commands:
                for cmd in to_register:
                    self.add_application_command(cmd, use_rollout=True, pre_remove=False)

    def add_cog(self, cog: ClientCog) -> None:
        # cog.process_app_cmds()
        for app_cmd in cog.application_commands:
            self.add_application_command(app_cmd, use_rollout=True)

        self._client_cogs.add(cog)

    def remove_cog(self, cog: ClientCog) -> None:
        for app_cmd in cog.application_commands:
            self._connection.remove_application_command(app_cmd)

        self._client_cogs.discard(cog)

    def user_command(
        self,
        name: Optional[str] = None,
        *,
        name_localizations: Optional[Dict[Union[Locale, str], str]] = None,
        guild_ids: Optional[Iterable[int]] = MISSING,
        dm_permission: Optional[bool] = None,
        default_member_permissions: Optional[Union[Permissions, int]] = None,
        nsfw: bool = False,
        force_global: bool = False,
    ):
        """Creates a User context command from the decorated function.

        Parameters
        ----------
        name: :class:`str`
            Name of the command that users will see. If not set, it defaults to the name of the callback.
        name_localizations: Dict[Union[:class:`Locale`, :class:`str`], :class:`str`]
            Name(s) of the command for users of specific locales. The locale code should be the key, with the localized
            name as the value
        guild_ids: Optional[Iterable[:class:`int`]]
            IDs of :class:`Guild`'s to add this command to. If not passed and :attr:`Client.default_guild_ids` is
            set, then those default guild ids will be used instead. If both of those are unset, then the command will
            be a global command.
        dm_permission: :class:`bool`
            If the command should be usable in DMs or not. Setting to ``False`` will disable the command from being
            usable in DMs. Only for global commands, but will not error on guild.
        default_member_permissions: Optional[Union[:class:`Permissions`, :class:`int`]]
            Permission(s) required to use the command. Inputting ``8`` or ``Permissions(administrator=True)`` for
            example will only allow Administrators to use the command. If set to 0, nobody will be able to use it by
            default. Server owners CAN override the permission requirements.
        nsfw: :class:`bool`
            Whether the command can only be used in age-restricted channels. Defaults to ``False``.

            .. versionadded:: 2.4
        force_global: :class:`bool`
            If True, will force this command to register as a global command, even if ``guild_ids`` is set. Will still
            register to guilds. Has no effect if ``guild_ids`` are never set or added to.
        """

        def decorator(func: Callable):
            result = user_command(
                name=name,
                name_localizations=name_localizations,
                guild_ids=guild_ids,
                dm_permission=dm_permission,
                default_member_permissions=default_member_permissions,
                nsfw=nsfw,
                force_global=force_global,
            )(func)
            self._application_commands_to_add.add(result)
            return result

        return decorator

    def message_command(
        self,
        name: Optional[str] = None,
        *,
        name_localizations: Optional[Dict[Union[Locale, str], str]] = None,
        guild_ids: Optional[Iterable[int]] = MISSING,
        dm_permission: Optional[bool] = None,
        default_member_permissions: Optional[Union[Permissions, int]] = None,
        nsfw: bool = False,
        force_global: bool = False,
    ):
        """Creates a Message context command from the decorated function.

        Parameters
        ----------
        name: :class:`str`
            Name of the command that users will see. If not set, it defaults to the name of the callback.
        name_localizations: Dict[Union[:class:`Locale`, :class:`str`], :class:`str`]
            Name(s) of the command for users of specific locales. The locale code should be the key, with the localized
            name as the value
        guild_ids: Optional[Iterable[:class:`int`]]
            IDs of :class:`Guild`'s to add this command to. If not passed and :attr:`Client.default_guild_ids` is
            set, then those default guild ids will be used instead. If both of those are unset, then the command will
            be a global command.
        dm_permission: :class:`bool`
            If the command should be usable in DMs or not. Setting to ``False`` will disable the command from being
            usable in DMs. Only for global commands, but will not error on guild.
        default_member_permissions: Optional[Union[:class:`Permissions`, :class:`int`]]
            Permission(s) required to use the command. Inputting ``8`` or ``Permissions(administrator=True)`` for
            example will only allow Administrators to use the command. If set to 0, nobody will be able to use it by
            default. Server owners CAN override the permission requirements.
        nsfw: :class:`bool`
            Whether the command can only be used in age-restricted channels. Defaults to ``False``.

            .. versionadded:: 2.4
        force_global: :class:`bool`
            If True, will force this command to register as a global command, even if ``guild_ids`` is set. Will still
            register to guilds. Has no effect if ``guild_ids`` are never set or added to.
        """

        def decorator(func: Callable):
            result = message_command(
                name=name,
                name_localizations=name_localizations,
                guild_ids=guild_ids,
                dm_permission=dm_permission,
                default_member_permissions=default_member_permissions,
                force_global=force_global,
            )(func)
            self._application_commands_to_add.add(result)
            return result

        return decorator

    def slash_command(
        self,
        name: Optional[str] = None,
        description: Optional[str] = None,
        *,
        name_localizations: Optional[Dict[Union[Locale, str], str]] = None,
        description_localizations: Optional[Dict[Union[Locale, str], str]] = None,
        guild_ids: Optional[Iterable[int]] = MISSING,
        dm_permission: Optional[bool] = None,
        nsfw: bool = False,
        default_member_permissions: Optional[Union[Permissions, int]] = None,
        force_global: bool = False,
    ):
        """Creates a Slash application command from the decorated function.

        Parameters
        ----------
        name: :class:`str`
            Name of the command that users will see. If not set, it defaults to the name of the callback.
        description: :class:`str`
            Description of the command that users will see. If not set, the docstring will be used.
            If no docstring is found for the command callback, it defaults to "No description provided".
        name_localizations: Dict[Union[:class:`Locale`, :class:`str`], :class:`str`]
            Name(s) of the command for users of specific locales. The locale code should be the key, with the localized
            name as the value.
        description_localizations: Dict[Union[:class:`Locale`, :class:`str`], :class:`str`]
            Description(s) of the command for users of specific locales. The locale code should be the key, with the
            localized description as the value.
        guild_ids: Optional[Iterable[:class:`int`]]
            IDs of :class:`Guild`'s to add this command to. If not passed and :attr:`Client.default_guild_ids` is
            set, then those default guild ids will be used instead. If both of those are unset, then the command will
            be a global command.
        dm_permission: :class:`bool`
            If the command should be usable in DMs or not. Setting to ``False`` will disable the command from being
            usable in DMs. Only for global commands, but will not error on guild.
        default_member_permissions: Optional[Union[:class:`Permissions`, :class:`int`]]
            Permission(s) required to use the command. Inputting ``8`` or ``Permissions(administrator=True)`` for
            example will only allow Administrators to use the command. If set to 0, nobody will be able to use it by
            default. Server owners CAN override the permission requirements.
        nsfw: :class:`bool`
            Whether the command can only be used in age-restricted channels. Defaults to ``False``.

            .. versionadded:: 2.4
        force_global: :class:`bool`
            If True, will force this command to register as a global command, even if ``guild_ids`` is set. Will still
            register to guilds. Has no effect if ``guild_ids`` are never set or added to.
        """

        def decorator(func: Callable):
            result = slash_command(
                name=name,
                name_localizations=name_localizations,
                description=description,
                description_localizations=description_localizations,
                guild_ids=guild_ids,
                dm_permission=dm_permission,
                default_member_permissions=default_member_permissions,
                nsfw=nsfw,
                force_global=force_global,
            )(func)
            self._application_commands_to_add.add(result)
            return result

        return decorator

    def parse_mentions(self, text: str) -> List[User]:
        """Parses user mentions in a string and returns a list of :class:`~nextcord.User` objects.

        .. note::

            This does not include role or channel mentions. See :meth:`Guild.parse_mentions <nextcord.Guild.parse_mentions>`
            for :class:`~nextcord.Member` objects, :meth:`Guild.parse_role_mentions <nextcord.Guild.parse_role_mentions>`
            for :class:`~nextcord.Role` objects, and :meth:`Guild.parse_channel_mentions <nextcord.Guild.parse_channel_mentions>`
            for :class:`~nextcord.abc.GuildChannel` objects.

        .. note::

            Only cached users will be returned. To get the IDs of all users mentioned, use
            :func:`~nextcord.utils.parse_raw_mentions` instead.

        .. versionadded:: 2.2

        Parameters
        ----------
        text: :class:`str`
            String to parse mentions in.

        Returns
        -------
        List[:class:`~nextcord.User`]
            List of :class:`~nextcord.User` objects that were mentioned in the string.
        """

        it = filter(None, map(self.get_user, utils.parse_raw_mentions(text)))
        return utils.unique(it)

    @overload
    def get_interaction(self, data) -> Interaction:
        ...

    @overload
    def get_interaction(self, data, *, cls: Type[Interaction]) -> Interaction:
        ...

    @overload
    def get_interaction(self, data, *, cls: Type[InterT]) -> InterT:
        ...

    def get_interaction(
        self, data, *, cls: Type[InterT] = Interaction
    ) -> Union[Interaction, InterT]:
        """Returns an interaction for a gateway event.

        Parameters
        ----------
        data
            The data direct from the gateway.
        cls
            The factory class that will be used to create the interaction.
            By default, this is :py:class:`Interaction`. Should a custom
            class be provided, it should be a subclass of :py:class:`Interaction`.

        Returns
        -------
        Interaction
            An instance :py:class:`Interaction` or the provided subclass.

        .. note::

            This is synchronous due to how slash commands are implemented.
        """
        return cls(data=data, state=self._connection)

    # Application Command Global Checks

    def add_application_command_check(self, func: ApplicationCheck) -> None:
        """Adds a global application command check to the client.

        This is the non-decorator interface to :meth:`.application_command_check`.

        Parameters
        ----------
        func: Callable[[:class:`~nextcord.Interaction`], ``MaybeCoro[bool]``]]
            The function that was used as a global application check.
        """
        self._application_command_checks.append(func)

    def remove_application_command_check(self, func: ApplicationCheck) -> None:
        """Removes a global application command check from the client.

        This function is idempotent and will not raise an exception
        if the function is not in the global checks.

        Parameters
        ----------
        func: Callable[[:class:`~nextcord.Interaction`], ``MaybeCoro[bool]``]]
            The function to remove from the global application checks.
        """

        try:
            self._application_command_checks.remove(func)
        except ValueError:
            pass

    def application_command_check(self, func: ApplicationCheck) -> ApplicationCheck:
        """A decorator that adds a global applications command check to the client.

        A global check is similar to a :func:`~nextcord.ext.application_checks.check` that is applied
        on a per command basis except it is run before any command checks
        have been verified and applies to every application command the client has.

        .. note::

            This function can either be a regular function or a coroutine.

        Similar to a application command :func:`~nextcord.ext.application_checks.check`, this takes a single parameter
        of type :class:`.Interaction` and can only raise exceptions inherited from
        :exc:`.ApplicationError`.

        Example
        -------

        .. code-block:: python3

            @client.application_command_check
            def check_commands(interaction: Interaction) -> bool:
                return interaction.application_command.qualified_name in allowed_commands

        """
        self.add_application_command_check(func)
        return func

    def application_command_before_invoke(self, coro: ApplicationHook) -> ApplicationHook:
        """A decorator that registers a coroutine as a pre-invoke hook.

        A pre-invoke hook is called directly before the command is
        called. This makes it a useful function to set up database
        connections or any type of set up required.

        This pre-invoke hook takes a sole parameter, a :class:`.Interaction`.

        .. note::

            The :meth:`~nextcord.Client.application_command_before_invoke` and :meth:`~nextcord.Client.application_command_after_invoke`
            hooks are only called if all checks pass without error. If any check fails, then the hooks
            are not called.

        Parameters
        ----------
        coro: :ref:`coroutine <coroutine>`
            The coroutine to register as the pre-invoke hook.

        Raises
        ------
        TypeError
            The coroutine passed is not actually a coroutine.
        """
        if not asyncio.iscoroutinefunction(coro):
            raise TypeError("The pre-invoke hook must be a coroutine.")

        self._application_command_before_invoke = coro
        return coro

    def application_command_after_invoke(self, coro: ApplicationHook) -> ApplicationHook:
        r"""A decorator that registers a coroutine as a post-invoke hook.

        A post-invoke hook is called directly after the command is
        called. This makes it a useful function to clean-up database
        connections or any type of clean up required. There may only be
        one global post-invoke hook.

        This post-invoke hook takes a sole parameter, a :class:`.Interaction`.

        .. note::

            Similar to :meth:`~nextcord.Client.application_command_before_invoke`, this is not called unless
            checks succeed. This hook is, however, **always** called regardless of the internal command
            callback raising an error (i.e. :exc:`.ApplicationInvokeError`\).
            This makes it ideal for clean-up scenarios.

        Parameters
        ----------
        coro: :ref:`coroutine <coroutine>`
            The coroutine to register as the post-invoke hook.

        Raises
        ------
        TypeError
            The coroutine passed is not actually a coroutine.
        """
        if not asyncio.iscoroutinefunction(coro):
            raise TypeError("The post-invoke hook must be a coroutine.")

        self._application_command_after_invoke = coro
        return coro<|MERGE_RESOLUTION|>--- conflicted
+++ resolved
@@ -1408,11 +1408,7 @@
         :class:`.Guild`
             The guild with the guild data parsed.
         """
-<<<<<<< HEAD
         return guild_iterator(self, limit=limit, before=before, after=after)
-=======
-        return GuildIterator(self, limit=limit, before=before, after=after, with_counts=with_counts)
->>>>>>> e4bc54fa
 
     async def fetch_template(self, code: Union[Template, str]) -> Template:
         """|coro|
